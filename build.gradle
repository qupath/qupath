--- conflicted
+++ resolved
@@ -469,15 +469,11 @@
   maven { url "./maven/repo" }
 }
 
-<<<<<<< HEAD
 configurations {
     implementation.extendsFrom picocli
 }
 
-=======
-
-  
->>>>>>> 4a80858a
+
 /*
  * I suspect there may be a cleaner way to specify subprojects...
  */

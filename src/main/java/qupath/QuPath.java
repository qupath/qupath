--- conflicted
+++ resolved
@@ -30,7 +30,6 @@
 import java.util.ArrayList;
 import java.util.Arrays;
 import java.util.List;
-import java.util.concurrent.Callable;
 
 import javax.script.Bindings;
 import javax.script.ScriptContext;
@@ -52,17 +51,12 @@
 import qupath.lib.common.GeneralTools;
 import qupath.lib.gui.ExtensionClassLoader;
 import qupath.lib.gui.QuPathApp;
-<<<<<<< HEAD
-import qupath.lib.gui.QuPathGUI;
 import qupath.lib.gui.prefs.PathPrefs;
 import qupath.lib.gui.scripting.DefaultScriptEditor;
-=======
->>>>>>> 78763aff
 import qupath.lib.gui.scripting.QPEx;
 import qupath.lib.gui.tma.QuPathTMAViewer;
 import qupath.lib.images.ImageData;
 import qupath.lib.images.servers.ImageServer;
-import qupath.lib.images.servers.ImageServerProvider;
 import qupath.lib.images.writers.ome.OMEPyramidWriter;
 import qupath.lib.io.PathIO;
 import qupath.lib.projects.Project;
@@ -137,7 +131,6 @@
 			if (reset)
 				PathPrefs.resetPreferences();
 			
-<<<<<<< HEAD
 			if (skipSetup)
 				CLIArgs.add("skip-setup");
 		
@@ -146,66 +139,6 @@
 		
 			if (image != null && !image.equals("") && !CLIArgs.contains("project"))
 				CLIArgs.addAll(Arrays.asList("image", image));
-=======
-			// Run a script (& then exit) if required
-			String SCRIPT_KEY = "-script";
-			String IMAGE_KEY = "-image";
-			if (map.containsKey("-script")) {
-				
-				String scriptName = map.get(SCRIPT_KEY);
-				
-//				// Try to load OpenCV native library
-//				if (!OpenCVExtension.loadNativeLibrary())
-//					logger.warn("Unable to load OpenCV native library!");
-				
-				// 
-				ClassLoader classLoader = new ExtensionClassLoader();
-				ScriptEngineManager manager = new ScriptEngineManager(classLoader);
-				if (scriptName == null || !scriptName.contains(".")) {
-					logger.error("Invalid path to script: " + scriptName);
-					return;
-				}
-				
-				String ext = scriptName.substring(scriptName.lastIndexOf(".")+1);
-				ScriptEngine engine = manager.getEngineByExtension(ext);
-				if (engine == null) {
-					logger.error("No script engine found for " + scriptName);
-					return;
-				}
-				
-				// Try to run the script
-				try {
-//				try (FileReader reader = new FileReader(scriptName)) {
-					
-					// Read script
-					String script = GeneralTools.readFileAsString(scriptName);
-					
-					// Try to make sure that the standard outputs are used
-					ScriptContext context = new SimpleScriptContext();
-					PrintWriter outWriter = new PrintWriter(System.out, true);
-					PrintWriter errWriter = new PrintWriter(System.err, true);
-					context.setWriter(outWriter);
-					context.setErrorWriter(errWriter);
-					
-					// Create bindings, if necessary
-					String imagePath = map.get(IMAGE_KEY);
-					Bindings bindings = new SimpleBindings();
-					ImageData<BufferedImage> imageData = null;
-					if (imagePath != null) {
-						// Load data, if required
-						if (imagePath.toLowerCase().endsWith(".qpdata")) {
-							imageData = PathIO.readImageData(new File(imagePath), null, null, BufferedImage.class);
-						} else {
-							ImageServer<BufferedImage> server = ImageServerProvider.buildServer(imagePath, BufferedImage.class);
-							imageData = new ImageData<>(server);
-						}
-					}
-					bindings.put("imageData", imageData);
-					
-					// Rather inelegant... but set batch image data for both QP classes that we know of...
-					QP.setBatchImageData(imageData);
-					QPEx.setBatchImageData(imageData);
->>>>>>> 78763aff
 
 			QuPathApp.launch(QuPathApp.class, CLIArgs.toArray(new String[CLIArgs.size()]));
 
@@ -275,7 +208,7 @@
 	private Object runScript(ImageData<BufferedImage> imageData) throws IOException, ScriptException {
 		Object result = null;
 		
-		ClassLoader classLoader = new QuPathGUI.ExtensionClassLoader();
+		ClassLoader classLoader = new ExtensionClassLoader();
 		ScriptEngineManager manager = new ScriptEngineManager(classLoader);
 		
 		String ext = scriptFile.substring(scriptFile.lastIndexOf(".")+1);

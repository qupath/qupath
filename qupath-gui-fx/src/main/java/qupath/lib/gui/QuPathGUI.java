--- conflicted
+++ resolved
@@ -825,8 +825,6 @@
 	
 	
 	private long lastMousePressedWarning = 0L;
-	private long lastMousePressedDebounce = 0L;
-	private MouseButton previousButtonPressed = MouseButton.NONE;
 	
 	
 	/**
@@ -1076,9 +1074,7 @@
 		logger.debug("Time to display: {} ms", (System.currentTimeMillis() - startTime));
 		stage.show();
 		logger.trace("Time to finish display: {} ms", (System.currentTimeMillis() - startTime));
-		// As part of MouseEvent.ANY, both MOUSE_RELEASED and MOUSE_PRESSED can be generated (and detected) separately, so maybe worth adding MOUSE_RELEASED to ignoreTypes?
-		//var ignoreTypes = new HashSet<>(Arrays.asList(MouseEvent.MOUSE_MOVED, MouseEvent.MOUSE_ENTERED, MouseEvent.MOUSE_ENTERED_TARGET, MouseEvent.MOUSE_EXITED, MouseEvent.MOUSE_ENTERED_TARGET));
-		var ignoreTypes = new HashSet<>(Arrays.asList(MouseEvent.MOUSE_RELEASED, MouseEvent.MOUSE_MOVED, MouseEvent.MOUSE_ENTERED, MouseEvent.MOUSE_ENTERED_TARGET, MouseEvent.MOUSE_EXITED, MouseEvent.MOUSE_ENTERED_TARGET));
+		var ignoreTypes = new HashSet<>(Arrays.asList(MouseEvent.MOUSE_MOVED, MouseEvent.MOUSE_ENTERED, MouseEvent.MOUSE_ENTERED_TARGET, MouseEvent.MOUSE_EXITED, MouseEvent.MOUSE_ENTERED_TARGET));
 		stage.getScene().addEventFilter(MouseEvent.ANY, e -> {
 			if (ignoreTypes.contains(e.getEventType()))
 				return;
@@ -1098,36 +1094,6 @@
 						}
 					}
 				}
-<<<<<<< HEAD
-			} else if (e.getButton() == MouseButton.MIDDLE) {
-				// The maximum time interval within which clicks are considered to be switch bounces
-				long debounceMax = 50;
-				long time = System.currentTimeMillis();
-				if (time - lastMousePressedDebounce < debounceMax ) {
-					logger.debug("Bounce event detected after {}ms", time-lastMousePressedDebounce);
-					e.consume();
-					return;
-				}
-
-				if (previousButtonPressed == MouseButton.NONE && e.isMiddleButtonDown()) {
-					logger.debug("Middle button pressed {}x {}", e.getClickCount(), System.currentTimeMillis());
-					lastMousePressedDebounce = System.currentTimeMillis();
-					// Here we toggle between the MOVE tool and any previously selected tool
-					if (getSelectedTool() == PathTools.MOVE)
-						setSelectedTool(previousTool);
-					else
-						setSelectedTool(PathTools.MOVE);
-					previousButtonPressed = e.getButton();
-					// When JavaFX detects multiple clicks on the same spot, CLICK_COUNT is increased but all part of same event.
-					// This behaviour is not helpful here, so we consume the event to generate a MOUSE_RELEASE for each further click.
-					// Behaviour without this logic: On fast clicks, no toggle away from the "Move" tool.
-					if (e.getClickCount() > 1)
-						e.consume();
-				} else if (!e.isMiddleButtonDown()) {
-					logger.debug("Middle button released {}x {}", e.getClickCount(), System.currentTimeMillis());
-					previousButtonPressed = MouseButton.NONE;
-				}
-=======
 			} else if (e.getButton() == MouseButton.MIDDLE && e.getEventType() == MouseEvent.MOUSE_CLICKED) {
 				logger.debug("Middle button pressed {}x {}", e.getClickCount(), System.currentTimeMillis());
 
@@ -1136,7 +1102,6 @@
 					setSelectedTool(previousTool);
 				else
 					setSelectedTool(PathTools.MOVE);
->>>>>>> 1cd3cda4
 			}
 		});
 		
@@ -2411,26 +2376,6 @@
 		// Listen to the scroll wheel
 		viewer.getView().setOnScroll(e -> {
 			if (viewer == viewerManager.getActiveViewer() || !viewerManager.getSynchronizeViewers()) {
-				// Handle side-to-side clicks (or SHIFT+MouseWheel as substitute when not available)
-				// While testing, wrote the logic this way so it can be commented out if needed
-				if (e.getDeltaX() != 0) {
-					// When using scroll touch gestures, disable the tool switching behaviour
-					if (PathPrefs.useScrollGesturesProperty().get())
-						return;
-		  			logger.debug("Side-to-side wheel logic. DeltaX={}",e.getDeltaX());
-					int direction = (e.getDeltaX() > 0)? 1 : -1;
-
-					int nTools = tools.size();
-					int toolIndex = tools.indexOf(getSelectedTool());
-					int newIndex = toolIndex - direction;
-
-					// When reaching limits, stay there ("move tool" to the left and the tool before "points tool" to the right)
-					if (newIndex < 0 || newIndex >= nTools-1)
-						return;
-					setSelectedTool(tools.get(newIndex));
-					return;
-				}
-
 				double scrollUnits = e.getDeltaY() * PathPrefs.getScaledScrollSpeed();
 				
 				// Use shift down to adjust opacity
@@ -4131,10 +4076,6 @@
 	 * @param tool
 	 */
 	public void setSelectedTool(PathTool tool) {
-		// Record which tools was currently selected
-		previousTool = getSelectedTool();
-		logger.debug("Setting previousTool to: {} {}", previousTool, System.currentTimeMillis());
-
 		if (!Platform.isFxApplicationThread()) {
 			Platform.runLater(() -> setSelectedTool(tool));
 			return;

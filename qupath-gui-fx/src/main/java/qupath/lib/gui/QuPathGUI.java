/*-
 * #%L
 * This file is part of QuPath.
 * %%
 * Copyright (C) 2014 - 2016 The Queen's University of Belfast, Northern Ireland
 * Contact: IP Management (ipmanagement@qub.ac.uk)
 * %%
 * This program is free software: you can redistribute it and/or modify
 * it under the terms of the GNU General Public License as
 * published by the Free Software Foundation, either version 3 of the
 * License, or (at your option) any later version.
 * 
 * This program is distributed in the hope that it will be useful,
 * but WITHOUT ANY WARRANTY; without even the implied warranty of
 * MERCHANTABILITY or FITNESS FOR A PARTICULAR PURPOSE.  See the
 * GNU General Public License for more details.
 * 
 * You should have received a copy of the GNU General Public
 * License along with this program.  If not, see
 * <http://www.gnu.org/licenses/gpl-3.0.html>.
 * #L%
 */

package qupath.lib.gui;

import java.awt.Desktop;
import java.awt.Shape;
import java.awt.geom.AffineTransform;
import java.awt.geom.Area;
import java.awt.image.BufferedImage;
import java.io.ByteArrayInputStream;
import java.io.ByteArrayOutputStream;
import java.io.File;
import java.io.IOException;
import java.io.InputStream;
import java.io.ObjectInputStream;
import java.io.ObjectOutputStream;
import java.lang.Thread.UncaughtExceptionHandler;
import java.lang.reflect.Constructor;
import java.net.MalformedURLException;
import java.net.URI;
import java.net.URISyntaxException;
import java.net.URL;
import java.net.URLClassLoader;
import java.nio.file.FileSystem;
import java.nio.file.FileSystems;
import java.nio.file.Files;
import java.nio.file.Path;
import java.nio.file.StandardCopyOption;
import java.util.*;
import java.util.Locale.Category;
import java.util.Map.Entry;
import java.util.concurrent.ExecutorCompletionService;
import java.util.concurrent.ExecutorService;
import java.util.concurrent.Executors;
import java.util.jar.Attributes;
import java.util.jar.JarFile;
import java.util.jar.Manifest;
import java.util.stream.Collectors;

import javax.imageio.ImageIO;

import org.controlsfx.control.action.Action;
import org.controlsfx.control.action.ActionUtils;
import org.controlsfx.control.action.ActionUtils.ActionTextBehavior;
import org.controlsfx.glyphfont.Glyph;
import org.slf4j.Logger;
import org.slf4j.LoggerFactory;

import javafx.application.Platform;
import javafx.beans.binding.Bindings;
import javafx.beans.binding.BooleanBinding;
import javafx.beans.binding.StringBinding;
import javafx.beans.property.BooleanProperty;
import javafx.beans.property.ObjectProperty;
import javafx.beans.property.Property;
import javafx.beans.property.ReadOnlyBooleanProperty;
import javafx.beans.property.ReadOnlyObjectProperty;
import javafx.beans.property.SimpleBooleanProperty;
import javafx.beans.property.SimpleObjectProperty;
import javafx.beans.value.ObservableValue;
import javafx.collections.FXCollections;
import javafx.collections.ListChangeListener.Change;
import javafx.collections.ObservableList;
import javafx.collections.ObservableMap;
import javafx.concurrent.Task;
import javafx.embed.swing.JFXPanel;
import javafx.embed.swing.SwingFXUtils;
import javafx.event.ActionEvent;
import javafx.geometry.Insets;
import javafx.geometry.Orientation;
import javafx.geometry.Pos;
import javafx.geometry.Rectangle2D;
import javafx.scene.Cursor;
import javafx.scene.Node;
import javafx.scene.Parent;
import javafx.scene.Scene;
import javafx.scene.control.Button;
import javafx.scene.control.ButtonBar.ButtonData;
import javafx.scene.control.ButtonType;
import javafx.scene.control.CheckBox;
import javafx.scene.control.CheckMenuItem;
import javafx.scene.control.ContextMenu;
import javafx.scene.control.Control;
import javafx.scene.control.Dialog;
import javafx.scene.control.Label;
import javafx.scene.control.ListView;
import javafx.scene.control.Menu;
import javafx.scene.control.MenuBar;
import javafx.scene.control.MenuItem;
import javafx.scene.control.RadioMenuItem;
import javafx.scene.control.Separator;
import javafx.scene.control.SeparatorMenuItem;
import javafx.scene.control.Slider;
import javafx.scene.control.SplitPane;
import javafx.scene.control.SplitPane.Divider;
import javafx.scene.control.Tab;
import javafx.scene.control.TabPane;
import javafx.scene.control.TabPane.TabClosingPolicy;
import javafx.scene.control.TableView;
import javafx.scene.control.TextArea;
import javafx.scene.control.TextInputControl;
import javafx.scene.control.TitledPane;
import javafx.scene.control.ToggleButton;
import javafx.scene.control.ToggleGroup;
import javafx.scene.control.ToolBar;
import javafx.scene.control.Tooltip;
import javafx.scene.control.TreeTableView;
import javafx.scene.control.TreeView;
import javafx.scene.effect.DropShadow;
import javafx.scene.image.Image;
import javafx.scene.image.ImageView;
import javafx.scene.input.KeyCode;
import javafx.scene.input.KeyCodeCombination;
import javafx.scene.input.KeyCombination;
import javafx.scene.input.KeyEvent;
import javafx.scene.input.MouseButton;
import javafx.scene.input.MouseEvent;
import javafx.scene.input.RotateEvent;
import javafx.scene.input.ScrollEvent;
import javafx.scene.input.ZoomEvent;
import javafx.scene.layout.Border;
import javafx.scene.layout.BorderPane;
import javafx.scene.layout.BorderStroke;
import javafx.scene.layout.BorderStrokeStyle;
import javafx.scene.layout.StackPane;
import javafx.scene.paint.Color;
import javafx.scene.shape.Ellipse;
import javafx.scene.shape.Rectangle;
import javafx.scene.text.Font;
import javafx.scene.text.TextAlignment;
import javafx.stage.Screen;
import javafx.stage.Stage;
import javafx.stage.Window;
import javafx.util.Duration;
import jfxtras.scene.menu.CirclePopupMenu;
import qupath.lib.algorithms.CoherenceFeaturePlugin;
import qupath.lib.algorithms.HaralickFeaturesPlugin;
import qupath.lib.algorithms.IntensityFeaturesPlugin;
import qupath.lib.algorithms.LocalBinaryPatternsPlugin;
import qupath.lib.algorithms.TilerPlugin;
import qupath.lib.common.GeneralTools;
import qupath.lib.common.SimpleThreadFactory;
import qupath.lib.common.URLTools;
import qupath.lib.gui.commands.AnnotationCombineCommand;
import qupath.lib.gui.commands.BrightnessContrastCommand;
import qupath.lib.gui.commands.CommandListDisplayCommand;
import qupath.lib.gui.commands.CopyViewToClipboardCommand;
import qupath.lib.gui.commands.CountingPanelCommand;
import qupath.lib.gui.commands.EstimateStainVectorsCommand;
import qupath.lib.gui.commands.LoadClassifierCommand;
import qupath.lib.gui.commands.LogViewerCommand;
import qupath.lib.gui.commands.MeasurementManager;
import qupath.lib.gui.commands.MeasurementMapCommand;
import qupath.lib.gui.commands.MiniViewerCommand;
import qupath.lib.gui.commands.OpenCommand;
import qupath.lib.gui.commands.PreferencesCommand;
import qupath.lib.gui.commands.ProjectCloseCommand;
import qupath.lib.gui.commands.ProjectCreateCommand;
import qupath.lib.gui.commands.ProjectExportImageListCommand;
import qupath.lib.gui.commands.ProjectImportImagesCommand;
import qupath.lib.gui.commands.ProjectMetadataEditorCommand;
import qupath.lib.gui.commands.ProjectOpenCommand;
import qupath.lib.gui.commands.ProjectSaveCommand;
import qupath.lib.gui.commands.QuPathSetupCommand;
import qupath.lib.gui.commands.ResetPreferencesCommand;
import qupath.lib.gui.commands.RevertCommand;
import qupath.lib.gui.commands.RigidObjectEditorCommand;
import qupath.lib.gui.commands.RotateImageCommand;
import qupath.lib.gui.commands.SampleScriptLoader;
import qupath.lib.gui.commands.ExportImageRegionCommand;
import qupath.lib.gui.commands.SaveViewCommand;
import qupath.lib.gui.commands.ScriptInterpreterCommand;
import qupath.lib.gui.commands.SerializeImageDataCommand;
import qupath.lib.gui.commands.SetGridSpacingCommand;
import qupath.lib.gui.commands.OpenWebpageCommand;
import qupath.lib.gui.commands.ShowInstalledExtensionsCommand;
import qupath.lib.gui.commands.ShowLicensesCommand;
import qupath.lib.gui.commands.ShowScriptEditorCommand;
import qupath.lib.gui.commands.ShowSystemInfoCommand;
import qupath.lib.gui.commands.TMAGridView;
import qupath.lib.gui.commands.SingleFeatureClassifierCommand;
import qupath.lib.gui.commands.SummaryMeasurementTableCommand;
import qupath.lib.gui.commands.TMAAddNote;
import qupath.lib.gui.commands.TMAViewerCommand;
import qupath.lib.gui.commands.TMAGridAdd;
import qupath.lib.gui.commands.TMAGridAdd.TMAAddType;
import qupath.lib.gui.commands.TMAGridRemove.TMARemoveType;
import qupath.lib.gui.commands.TMAGridReset;
import qupath.lib.gui.commands.TMAGridRemove;
import qupath.lib.gui.commands.TMAExporterCommand;
import qupath.lib.gui.commands.TMAScoreImportCommand;
import qupath.lib.gui.commands.ViewTrackerCommand;
import qupath.lib.gui.commands.ViewerSetDownsampleCommand;
import qupath.lib.gui.commands.WorkflowDisplayCommand;
import qupath.lib.gui.commands.ZoomCommand;
import qupath.lib.gui.commands.interfaces.PathCommand;
import qupath.lib.gui.commands.interfaces.PathSelectableCommand;
import qupath.lib.gui.commands.scriptable.DeleteObjectsCommand;
import qupath.lib.gui.commands.scriptable.DeleteSelectedObjectsCommand;
import qupath.lib.gui.commands.scriptable.DetectionsToPointsCommand;
import qupath.lib.gui.commands.scriptable.DuplicateAnnotationCommand;
import qupath.lib.gui.commands.scriptable.InverseObjectCommand;
import qupath.lib.gui.commands.scriptable.MergeSelectedAnnotationsCommand;
import qupath.lib.gui.commands.scriptable.ResetClassificationsCommand;
import qupath.lib.gui.commands.scriptable.ResetSelectionCommand;
import qupath.lib.gui.commands.scriptable.SelectAllAnnotationCommand;
import qupath.lib.gui.commands.scriptable.SelectObjectsByClassCommand;
import qupath.lib.gui.commands.scriptable.SelectObjectsByMeasurementCommand;
import qupath.lib.gui.commands.scriptable.ShapeSimplifierCommand;
import qupath.lib.gui.commands.scriptable.SpecifyAnnotationCommand;
import qupath.lib.gui.commands.scriptable.TMAGridRelabel;
import qupath.lib.gui.commands.selectable.CellDisplaySelectable;
import qupath.lib.gui.commands.selectable.ToolSelectable;
import qupath.lib.gui.extensions.QuPathExtension;
import qupath.lib.gui.helpers.ColorToolsFX;
import qupath.lib.gui.helpers.CommandFinderTools;
import qupath.lib.gui.helpers.DisplayHelpers;
import qupath.lib.gui.helpers.DisplayHelpers.DialogButton;
import qupath.lib.gui.helpers.dialogs.DialogHelper;
import qupath.lib.gui.helpers.dialogs.DialogHelperFX;
import qupath.lib.gui.helpers.dialogs.ParameterPanelFX;
import qupath.lib.gui.icons.PathIconFactory;
import qupath.lib.gui.icons.PathIconFactory.PathIcons;
import qupath.lib.gui.panels.PathAnnotationPanel;
import qupath.lib.gui.panels.PathImageDetailsPanel;
import qupath.lib.gui.panels.PathObjectHierarchyView;
import qupath.lib.gui.panels.PreferencePanel;
import qupath.lib.gui.panels.ProjectBrowser;
import qupath.lib.gui.panels.SelectedMeasurementTableView;
import qupath.lib.gui.panels.SlideLabelView;
import qupath.lib.gui.panels.WorkflowPanel;
import qupath.lib.gui.panels.classify.RandomTrainingRegionSelector;
import qupath.lib.gui.prefs.PathPrefs;
import qupath.lib.gui.prefs.QuPathStyleManager;
import qupath.lib.gui.viewer.DragDropFileImportListener;
import qupath.lib.gui.viewer.ModeWrapper;
import qupath.lib.gui.viewer.OverlayOptions;
import qupath.lib.gui.viewer.QuPathViewer;
import qupath.lib.gui.viewer.QuPathViewerListener;
import qupath.lib.gui.viewer.QuPathViewerPlus;
import qupath.lib.gui.viewer.ViewerPlusDisplayOptions;
import qupath.lib.gui.viewer.OverlayOptions.CellDisplayMode;
import qupath.lib.gui.viewer.tools.BrushTool;
import qupath.lib.gui.viewer.tools.EllipseTool;
import qupath.lib.gui.viewer.tools.LineTool;
import qupath.lib.gui.viewer.tools.MoveTool;
import qupath.lib.gui.viewer.tools.PathTool;
import qupath.lib.gui.viewer.tools.PointsTool;
import qupath.lib.gui.viewer.tools.PolygonTool;
import qupath.lib.gui.viewer.tools.RectangleTool;
import qupath.lib.images.ImageData;
import qupath.lib.images.servers.ImageServer;
import qupath.lib.images.servers.ImageServerBuilder;
import qupath.lib.images.servers.ImageServerProvider;
import qupath.lib.images.servers.RotatedImageServer;
import qupath.lib.images.stores.DefaultImageRegionStore;
import qupath.lib.images.stores.ImageRegionStore;
import qupath.lib.images.stores.ImageRegionStoreFactory;
import qupath.lib.io.PathIO;
import qupath.lib.objects.PathAnnotationObject;
import qupath.lib.objects.PathCellObject;
import qupath.lib.objects.PathDetectionObject;
import qupath.lib.objects.PathObject;
import qupath.lib.objects.TMACoreObject;
import qupath.lib.objects.classes.PathClass;
import qupath.lib.objects.classes.PathClassFactory;
import qupath.lib.objects.helpers.PathObjectTools;
import qupath.lib.objects.hierarchy.PathObjectHierarchy;
import qupath.lib.objects.hierarchy.TMAGrid;
import qupath.lib.plugins.AbstractPluginRunner;
import qupath.lib.plugins.ParameterDialogWrapper;
import qupath.lib.plugins.PathInteractivePlugin;
import qupath.lib.plugins.PathPlugin;
import qupath.lib.plugins.PluginRunnerFX;
import qupath.lib.plugins.objects.DilateAnnotationPlugin;
import qupath.lib.plugins.objects.FindConvexHullDetectionsPlugin;
import qupath.lib.plugins.objects.ShapeFeaturesPlugin;
import qupath.lib.plugins.objects.SmoothFeaturesPlugin;
import qupath.lib.plugins.parameters.ParameterChangeListener;
import qupath.lib.plugins.parameters.ParameterList;
import qupath.lib.projects.Project;
import qupath.lib.projects.ProjectIO;
import qupath.lib.projects.ProjectImageEntry;
import qupath.lib.roi.PathROIToolsAwt;
import qupath.lib.roi.interfaces.ROI;
import qupath.lib.roi.interfaces.TranslatableROI;
import qupath.lib.scripting.DefaultScriptEditor;
import qupath.lib.scripting.QPEx;
import qupath.lib.scripting.ScriptEditor;
import qupath.lib.www.URLHelpers;



/**
 * Main GUI for QuPath, written using JavaFX.
 * 
 * @author Pete Bankhead
 *
 */
public class QuPathGUI implements ModeWrapper, ImageDataWrapper<BufferedImage>, ViewerManager<QuPathViewerPlus> {
	
	static Logger logger = LoggerFactory.getLogger(QuPathGUI.class);
	
	private static QuPathGUI instance;
	
	private List<ImageDataChangeListener<BufferedImage>> listeners = Collections.synchronizedList(new ArrayList<>());
	
	private ScriptEditor scriptEditor = null;
	
	private String buildString = null;
	private String versionString = null;
	private String nnVersionString = null;
	
	/**
	 * Variable, possibly stored in the manifest, indicating the latest commit tag.
	 * This can be used to give some form of automated versioning.
	 */
	private String latestCommitTag = null;
	
	// For development... don't run update check if running from a directory (rather than a Jar)
	private boolean disableAutoUpdateCheck = new File(qupath.lib.gui.QuPathGUI.class.getProtectionDomain().getCodeSource().getLocation().getFile()).isDirectory();
	
	private static ExtensionClassLoader extensionClassLoader = new ExtensionClassLoader();
	private ServiceLoader<QuPathExtension> extensionLoader = ServiceLoader.load(QuPathExtension.class, extensionClassLoader);
//	private static ServiceLoader<QuPathExtension> extensionLoader = ServiceLoader.load(QuPathExtension.class);
	
	public enum GUIActions { OPEN_IMAGE, OPEN_IMAGE_OR_URL, TMA_EXPORT_DATA, SAVE_DATA, SAVE_DATA_AS,
								COPY_VIEW, COPY_WINDOW, ZOOM_IN, ZOOM_OUT, ZOOM_TO_FIT,
								MOVE_TOOL, RECTANGLE_TOOL, ELLIPSE_TOOL, POLYGON_TOOL, BRUSH_TOOL, LINE_TOOL, POINTS_TOOL, WAND_TOOL,
								BRIGHTNESS_CONTRAST,
								SHOW_OVERVIEW, SHOW_LOCATION, SHOW_SCALEBAR, SHOW_GRID, SHOW_ANALYSIS_PANEL,
								SHOW_ANNOTATIONS, FILL_ANNOTATIONS, SHOW_TMA_GRID, SHOW_TMA_GRID_LABELS, SHOW_OBJECTS, FILL_OBJECTS, 
								SPECIFY_ANNOTATION, ANNOTATION_DUPLICATE, GRID_SPACING,
								COUNTING_PANEL, CONVEX_POINTS, USE_SELECTED_COLOR, DETECTIONS_TO_POINTS,
								ROTATE_IMAGE, MINI_VIEWER,
								RIGID_OBJECT_EDITOR, SHOW_COMMAND_LIST,
								TMA_SCORE_IMPORTER, TMA_ADD_NOTE, COLOR_DECONVOLUTION_REFINE, SHOW_LOG, TMA_RELABEL,
								SHOW_CELL_BOUNDARIES, SHOW_CELL_NUCLEI, SHOW_CELL_BOUNDARIES_AND_NUCLEI,
								SUMMARY_TMA, SUMMARY_ANNOTATIONS, SUMMARY_DETECTIONS,
								VIEW_TRACKER, MEASUREMENT_MAP, WORKFLOW_DISPLAY,
								DELETE_SELECTED_OBJECTS, CLEAR_HIERARCHY, CLEAR_DETECTIONS, CLEAR_TMA_CORES, CLEAR_ANNOTATIONS,
								PROJECT_NEW, PROJECT_OPEN, PROJECT_CLOSE, PROJECT_SAVE, PROJECT_IMPORT_IMAGES, PROJECT_EXPORT_IMAGE_LIST, PROJECT_METADATA,
								PREFERENCES, QUPATH_SETUP,
								TRANSFER_ANNOTATION, SELECT_ALL_ANNOTATION, TOGGLE_SYNCHRONIZE_VIEWERS,
								UNDO, REDO
								};
	
	// Modes for input tools
	public enum Modes { MOVE, RECTANGLE, ELLIPSE, LINE, POLYGON, BRUSH, POINTS, WAND }; //, TMA };
	private Modes mode = Modes.MOVE;
	
	// ExecutorServices for single & multiple threads
	private Map<Object, ExecutorService> mapSingleThreadPools = new HashMap<>();
//	private Set<ExecutorService> managedThreadPools = new HashSet<>();
	private ExecutorService poolMultipleThreads = Executors.newFixedThreadPool(Math.max(2, Runtime.getRuntime().availableProcessors()), new SimpleThreadFactory("qupath-shared-", false));	
	
	private Map<KeyCombination, Action> mapActions = new HashMap<>();
	
	private Map<Modes, Action> modeActions = new HashMap<>();
	private boolean modeSwitchEnabled = true; // Flag whether the mode can be changed or not (e.g. if a command is active that could cause confusion with drawing modes)

	final public static int iconSize = 16;

	private MultiviewManager viewerManager;
	
	private ObjectProperty<Project<BufferedImage>> project = new SimpleObjectProperty<>();
	
	private ProjectBrowser projectBrowser;
	
	/**
	 * Preference panel, which may be used by extensions to add in their on preferences if needed
	 */
	private PreferencePanel prefsPanel;
	
	// Initializing the MenuBar here caused some major trouble (including segfaults) in OSX...
	private MenuBar menuBar;

	private BooleanProperty zoomToFit = new SimpleBooleanProperty(false);
	
	private BorderPane pane; // Main component, to hold toolbar & splitpane
	private Control analysisPanel;
	
	private ViewerPlusDisplayOptions viewerDisplayOptions = new ViewerPlusDisplayOptions();
	private OverlayOptions overlayOptions = new OverlayOptions();
	
	private DefaultImageRegionStore imageRegionStore = ImageRegionStoreFactory.createImageRegionStore(PathPrefs.getTileCacheSizeBytes());

	private ToolBarComponent toolbar; // Top component
	private SplitPane splitPane = new SplitPane(); // Main component

	private ObservableList<PathClass> availablePathClasses = null;

	protected HashMap<GUIActions, Action> actionMap = new HashMap<>();
	
	private Stage stage;
	
	private static DialogHelper standaloneDialogHelper = new DialogHelperFX(); // When there is no parent Window available
	private static Map<Window, DialogHelper> dialogHelpers = new WeakHashMap<>();

	private boolean isStandalone = false;
	private ScriptMenuLoader sharedScriptMenuLoader;
	private ScriptMenuLoader projectScriptMenuLoader;
	
	private DragDropFileImportListener dragAndDrop = new DragDropFileImportListener(this);
	
	private UndoRedoManager undoRedoManager;
	
	public QuPathGUI(final Stage stage) {
		this(stage, null, true);
	}

	
	/**
	 * Create a QuPath instance, optionally initializing it with a path to open.
	 * 
	 * It is also possible to specify that QuPath runs as a standalone application or not.
	 * The practical difference is that, if a standalone application, QuPath may call System.exit(0)
	 * when its window is closed; otherwise, it must not for fear or bringing the host application with it.
	 * 
	 * If QuPath is launched, for example, as an ImageJ plugin then isStandalone should be false.
	 * 
	 * @param path Path of an image, project or data file to open - may be null.
	 * @param isStandalone True if QuPath should be run as a standalone application.
	 */
	public QuPathGUI(final Stage stage, final String path, final boolean isStandalone) {
		super();
		
		updateBuildString();
		
		long startTime = System.currentTimeMillis();
		
		this.stage = stage;
		this.isStandalone = isStandalone;
		
		menuBar = new MenuBar();
		
		// Create preferences panel
		prefsPanel = new PreferencePanel(this);
		
		// Set the number of threads at an early stage...
		AbstractPluginRunner.setNumThreadsRequested(PathPrefs.getNumCommandThreads());
		PathPrefs.numCommandThreadsProperty().addListener(o -> AbstractPluginRunner.setNumThreadsRequested(PathPrefs.getNumCommandThreads()));
		
		// Activate the log at an early stage
		Action actionLog = getAction(GUIActions.SHOW_LOG);
		
		// Turn off the use of ImageIODiskCache (it causes some trouble)
		ImageIO.setUseCache(false);
		
		// Initialize available classes
		initializePathClasses();
		
		logger.trace("Time to tools: {} ms", (System.currentTimeMillis() - startTime));
		
		// Initialize all tools
		initializeTools();

		// Initialize main GUI
//		initializeMainComponent();
		
		// Set this as the current instance
		if (instance == null || instance.getStage() == null || !instance.getStage().isShowing())
			instance = this;
		
		// Ensure the user is notified of any errors from now on
		Thread.setDefaultUncaughtExceptionHandler(new UncaughtExceptionHandler() {
			@Override
			public void uncaughtException(Thread t, Throwable e) {
				DisplayHelpers.showErrorNotification("QuPath exception", e);
				if (actionLog != null)
					actionLog.handle(null);
			}
		});
		
		
		logger.trace("Time to main component: {} ms", (System.currentTimeMillis() - startTime));

		BorderPane pane = new BorderPane();
		pane.setCenter(initializeMainComponent());
		
		logger.trace("Time to menu: {} ms", (System.currentTimeMillis() - startTime));
		
		undoRedoManager = new UndoRedoManager(this);

		initializingMenus.set(true);
		menuBar.setUseSystemMenuBar(true);
		createMenuBar();
		pane.setTop(menuBar);
		
		Scene scene;
		try {
			Rectangle2D bounds = Screen.getPrimary().getVisualBounds();
			scene = new Scene(pane, bounds.getWidth()*0.85, bounds.getHeight()*0.85);
		} catch (Exception e) {
			logger.debug("Unable to set stage size using primary screen {}", Screen.getPrimary());
			scene = new Scene(pane, 1000, 600);
		}
		
		splitPane.setDividerPosition(0, 400/scene.getWidth());
		
		logger.trace("Time to scene: {} ms", (System.currentTimeMillis() - startTime));
		
		stage.setScene(scene);

		// Remove this to only accept drag-and-drop into a viewer
		dragAndDrop.setupTarget(scene);
		
		stage.setOnCloseRequest(e -> {
			
			Set<QuPathViewer> unsavedViewers = new LinkedHashSet<>();
			for (QuPathViewer viewer : viewerManager.getViewers()) {
				if (viewer.getImageData() != null && viewer.getImageData().isChanged())
					unsavedViewers.add(viewer);
			}
			if (!unsavedViewers.isEmpty()) {
				if (unsavedViewers.size() == 1) {
					if (!viewerManager.closeViewer("Quit QuPath", unsavedViewers.iterator().next())) {
						logger.trace("Pressed no to close viewer!");
						e.consume();
						return;
					}
				} else if (!DisplayHelpers.showYesNoDialog("Quit QuPath", "Are you sure you want to quit?\n\nUnsaved changes in " + unsavedViewers.size() + " viewers will be lost.")) {
					logger.trace("Pressed no to quit window!");
					e.consume();
					return;
				}
			}
			// Stop any painter requests
			if (imageRegionStore != null)
				imageRegionStore.close();
			
			// Close any cached file system
			FileSystem fileSystemOld = URLHelpers.getCacheFileSystem();
			if (fileSystemOld != null && fileSystemOld != FileSystems.getDefault()) {
				try {
					fileSystemOld.close();
				} catch (Exception e1) {
					logger.error("Error closing file system", e1);
				}
			}
			
			// Save the PathClasses
			savePathClasses();
			
			// Flush the preferences
			if (!PathPrefs.savePreferences())
				logger.error("Error saving preferences");
			
			// Shut down any pools we know about
			poolMultipleThreads.shutdownNow();
			for (ExecutorService pool : mapSingleThreadPools.values())
				pool.shutdownNow();

			// Shut down all our image servers
			for (QuPathViewer v : getViewers()) {
				if (v.getImageData() != null)
					v.getImageData().getServer().close();
			}

			// Reset the instance
			instance = null;
			
			// Exit if running as a standalone application
			if (isStandalone()) {
				logger.info("Calling Platform.exit();");
				Platform.exit();
				// Something of an extreme option... :/
				// Shouldn't be needed if we shut down everything properly, but here as a backup just in case... 
				// (e.g. if ImageJ is running)
//				logger.info("Calling System.exit(0);");
				System.exit(0);
			}
			
		});
		
		
		logger.debug("Time to display: {} ms", (System.currentTimeMillis() - startTime));
		stage.show();
		logger.trace("Time to finish display: {} ms", (System.currentTimeMillis() - startTime));
		
		// Ensure spacebar presses are noted, irrespective of which component has the focus
		stage.getScene().addEventFilter(KeyEvent.ANY, e -> {
			if (e.getCode() == KeyCode.SPACE) {
				Boolean pressed = null;
				if (e.getEventType() == KeyEvent.KEY_PRESSED)
					pressed = Boolean.TRUE;
				else if (e.getEventType() == KeyEvent.KEY_RELEASED)
					pressed = Boolean.FALSE;
				if (pressed != null) {
					for (QuPathViewer viewer : viewerManager.getOpenViewers()) {
						viewer.setSpaceDown(pressed.booleanValue());
					}
				}
			}
		});
		
		stage.getScene().setOnKeyReleased(e -> {
			// We only seem to need this to mop up shortcuts if the system menu bar is in use (at least on OSX)
			if (e.isConsumed() || e.isShortcutDown() || !(GeneralTools.isMac() && getMenuBar().isUseSystemMenuBar()) || e.getTarget() instanceof TextInputControl)
				return;
			
			for (Entry<KeyCombination, Action> entry : mapActions.entrySet()) {
				if (entry.getKey().match(e)) {
					Action action = entry.getValue();
					if (Boolean.TRUE.equals(action.getProperties().get("Selectable")))
						action.setSelected(!action.isSelected());
					else
						action.handle(new ActionEvent(e.getSource(), e.getTarget()));
					e.consume();
					return;
				}
			}
			
		});
		
		// Install extensions
		refreshExtensions(false);
		
		// Open an image, if required
		if (path != null)
			openImage(path, false, false, false);
		
		// Set the icons
		stage.getIcons().addAll(loadIconList());
		
		
		// Add scripts menu (delayed to here, since it takes a bit longer)
		Menu menuAutomate = getMenu("Automate", false);
		ScriptEditor editor = getScriptEditor();
		sharedScriptMenuLoader = new ScriptMenuLoader("Shared scripts...", PathPrefs.scriptsPathProperty(), (DefaultScriptEditor)editor);
		StringBinding projectScriptsPath = Bindings.createStringBinding(() -> {
			if (project.get() == null)
				return null;
			return getProjectScriptsDirectory(false).getAbsolutePath();
		}, project);
		projectScriptMenuLoader = new ScriptMenuLoader("Project scripts...", projectScriptsPath, (DefaultScriptEditor)editor);
		projectScriptMenuLoader.getMenu().visibleProperty().bind(
				Bindings.isNotNull(project).or(initializingMenus)
				);
		menuAutomate.setOnMenuValidation(e -> {
			sharedScriptMenuLoader.updateMenu();
			projectScriptMenuLoader.updateMenu();
		});
		if (editor instanceof DefaultScriptEditor) {
			addMenuItems(
					menuAutomate,
					null,
					createCommandAction(new SampleScriptLoader(this), "Open sample scripts"),
					projectScriptMenuLoader.getMenu(),
					sharedScriptMenuLoader.getMenu()
					);
		}
		
		// Update action states
		updateProjectActionStates();
		
		// Listen for cache request changes
		PathPrefs.useProjectImageCacheProperty().addListener(v -> updateProjectActionStates());
		
		// Menus should now be complete
		initializingMenus.set(false);
		
		// Update the title
		updateTitle();
		
		// Update display
		// Requesting the style should be enough to make sure it is called...
		logger.info("Selected style: {}", QuPathStyleManager.selectedStyleProperty().get());
				
		long endTime = System.currentTimeMillis();
		logger.debug("Startup time: {} ms", (endTime - startTime));
		
		// Do auto-update check
		if (!disableAutoUpdateCheck)
			checkForUpdate(true);

	}
	
	
	/**
	 * Static method to launch QuPath on the JavaFX Platform thread.
	 * 
	 * This can be used from other applications (e.g. MATLAB).
	 * 
	 * Afterwards, calls to getInstance() will return the QuPath instance.
	 * 
	 * If there is already an instance of QuPath running, this ensures that it is visible - but otherwise does nothing.
	 * 
	 */
	public static void launchQuPath() {
		if (!Platform.isFxApplicationThread()) {
			System.out.println("Requesting QuPath launch in JavaFX thread...");
			logger.info("Requesting QuPath launch in JavaFX thread...");
			new JFXPanel(); // To initialize
			Platform.runLater(() -> launchQuPath());
			logger.info("Request sent");
			System.out.println("Request sent");
			return;
		}
		try {
			if (getInstance() == null){
				System.out.println("Launching new QuPath instance...");
				logger.info("Launching new QuPath instance...");
				Stage stage = new Stage();
				QuPathGUI qupath = new QuPathGUI(stage, (String)null, false);
				qupath.getStage().show();
				System.out.println("Done!");
			} else {
				System.out.println("Trying to show existing QuPath instance...");
				logger.info("Trying to show existing QuPath instance");
				getInstance().getStage().show();
				System.out.println("Done!");
			}
		} catch (Exception e) {
			logger.error("Error lauching QuPath", e);
			e.printStackTrace();
		}
	}
	
	
	/**
	 * Try to launch a browser window for a specified URL.
	 * 
	 * Returns true if this was (as far as we know...) successful, and false otherwise.
	 * 
	 * (Current implementation uses Java AWT, but may change to something more JavaFX-friendly... possibly)
	 * 
	 * @param url
	 * @return
	 */
	public static boolean launchBrowserWindow(final String url) {
		try {
			Desktop.getDesktop().browse(new URI(url));
			return true;
		} catch (Exception e) {
			logger.error("Failed to launch browser window for {}", url, e);
			return false;
		}
	}
	
	
	
//	/**
//	 * Directory containing extensions.
//	 * 
//	 * This can contain any jars - all will be added to the search path when starting QuPath.
//	 * 
//	 * @return
//	 */
//	public File getExtensionDirectory() {
//		// Original version... saved with QuPath, but could lead to permissions woes
//		File currentFile;
//		try {
//			currentFile = new File(QuPathGUI.class.getProtectionDomain().getCodeSource().getLocation().toURI());
//			File dirExtensions = new File(currentFile.getParentFile().getParentFile(), "extensions");
//			return dirExtensions;
//		} catch (URISyntaxException e) {
//			logger.error("Unable to find extensions directory!", e);
//		}
//		return null;
//	}
	
	
	/**
	 * Directory containing extensions.
	 * 
	 * This can contain any jars - all will be added to the search path when starting QuPath.
	 * 
	 * @return
	 */
	public static File getExtensionDirectory() {
		String path = PathPrefs.getExtensionsPath();
		if (path == null || path.trim().length() == 0)
			return null;
		File dir = new File(path);
		if (dir.isDirectory()) {
			return dir;
		}
		return null;
	}
	
	
	/**
	 * Get the default location for extensions.
	 * 
	 * This is platform and user-specific.  It isn't necessarily used (and doesn't necessarily exist).
	 * 
	 * @return
	 */
	private File getDefaultExtensionDirectory() {
		return new File(new File(System.getProperty("user.home"), "QuPath"), "extensions");
	}
	
	
	/**
	 * Get the base directory for the current project, or null if no
	 * project is currently open.
	 * 
	 * @return
	 */
	public File getCurrentProjectDirectory() {
		if (getProject() == null)
			return null;
		return getProject().getBaseDirectory();
	}
	
	
	/**
	 * Get the scripts directory for the current project, or null if no project is open.
	 * 
	 * @param makeDirectory True if the directory should be made (if it doesn't already exist), false otherwise
	 * @return
	 */
	public File getProjectScriptsDirectory(final boolean makeDirectory) {
		return getProjectDirectory("scripts", makeDirectory);
	}
	
	
	/**
	 * Get the classifiers directory for the current project, or null if no project is open.
	 * 
	 * @param makeDirectory True if the directory should be made (if it doesn't already exist), false otherwise
	 * @return
	 */
	public File getProjectClassifierDirectory(final boolean makeDirectory) {
		return getProjectDirectory("classifiers", makeDirectory);
	}
	
	
	/**
	 * Get the data directory for the current project, or null if no project is open.
	 * 
	 * @param makeDirectory True if the directory should be made (if it doesn't already exist), false otherwise
	 * @return
	 */
	public File getProjectDataDirectory(final boolean makeDirectory) {
		return getProjectDirectory("data", makeDirectory);
	}
	
	
	/**
	 * Get the export directory for the current project, or null if no project is open.
	 * 
	 * @param makeDirectory True if the directory should be made (if it doesn't already exist), false otherwise
	 * @return
	 */
	public File getProjectExportDirectory(final boolean makeDirectory) {
		return getProjectDirectory("export", makeDirectory);
	}
	
	
	/**
	 * Get a named directory within the base directory of the current project, or null if no project is open.
	 * 
	 * @param makeDirectory True if the directory should be made (if it doesn't already exist), false otherwise
	 * @return
	 */
	private File getProjectDirectory(final String name, final boolean makeDirectory) {
		File dir = getCurrentProjectDirectory();
		if (dir == null)
			return null;
		dir = new File(dir, name);
		if (makeDirectory && !dir.exists())
			dir.mkdirs();
		return dir;
	}
	
	
	/**
	 * Check if extensions can be installed.
	 * 
	 * Generally, extensions can only be added if running from within a jar.
	 * 
	 * @return
	 */
	public boolean canInstallExtensions() {
		return true;
//		return isRunningJar();
	}
	
//	private boolean isRunningJar() {
//		try {
//			File currentFile = new File(QuPathGUI.class.getProtectionDomain().getCodeSource().getLocation().toURI());
//			return currentFile.getName().toLowerCase().endsWith(".jar");
//		} catch (URISyntaxException e) {
//			logger.error("Error determining whether jar running!", e);
//		}
//		return false;
//	}
	
	
	/**
	 * Check for any updates, showing the new changelog if any updates found.
	 * 
	 * @param isAutoCheck If true, the check will only be performed if the auto-update preferences allow it, 
	 * 					  and the user won't be prompted if no update is available.
	 */
	private void checkForUpdate(final boolean isAutoCheck) {
		
		// Confirm if the user wants us to check for updates
		boolean doAutoUpdateCheck = PathPrefs.doAutoUpdateCheck();
		if (isAutoCheck && !doAutoUpdateCheck)
			return;

		logger.info("Performing update check...");

		// Calculate when we last looked for an update
		long currentTime = System.currentTimeMillis();
		long lastUpdateCheck = PathPrefs.getUserPreferences().getLong("lastUpdateCheck", 0);

		// Don't check run auto-update check again if we already checked within the last hour
		long diffMinutes = (currentTime - lastUpdateCheck) / (60L * 60L * 1000L);
		if (isAutoCheck && diffMinutes < 1)
			return;
		
		// See if we can read the current ChangeLog
		File fileChanges = new File("CHANGELOG.md");
		if (!fileChanges.exists()) {
			logger.warn("No changelog found - will not check for updates");
			if (!isAutoCheck) {
				DisplayHelpers.showErrorMessage("Update check", "Cannot check for updates at this time, sorry");
			}
			return;
		}
		String changeLog = null;
		try {
			changeLog = GeneralTools.readFileAsString(fileChanges.getAbsolutePath());
		} catch (IOException e1) {
			if (!isAutoCheck) {
				DisplayHelpers.showErrorMessage("Update check", "Cannot check for updates at this time, sorry");
			}
			logger.error("Error reading changelog", e1);
			return;
		}
		// Output changelog, if we're tracing...
		logger.trace("Changelog contents:\n{}", changeLog);
		String changeLogCurrent = changeLog;

		// Run the check in a background thread
		createSingleThreadExecutor(this).execute(() -> {
			try {
				// Try to download latest changelog
				URL url = new URL("https://raw.githubusercontent.com/qupath/qupath/master/CHANGELOG.md");
				String changeLogOnline = URLTools.readURLAsString(url, 2000);
				
				// Store last update check time
				PathPrefs.getUserPreferences().putLong("lastUpdateCheck", System.currentTimeMillis());
				
				// Compare the current and online changelogs
				if (compareChangelogHeaders(changeLogCurrent, changeLogOnline)) {
					// If not isAutoCheck, inform user even if there are no updated at this time
					if (!isAutoCheck) {
						Platform.runLater(() -> {
//							Dialog<Void> dialog = new Dialog<>();
//							dialog.setTitle("Update check");
//							dialog.initOwner(getStage());
//							dialog.getDialogPane().setHeaderText("QuPath is up-to-date!");
//							dialog.getDialogPane().getButtonTypes().add(ButtonType.CLOSE);
//							dialog.showAndWait();
							DisplayHelpers.showMessageDialog("Update check", "QuPath is up-to-date!");
						});
					}
					return;
				}
				
				// If changelogs are different, notify the user
				showChangelogForUpdate(changeLogOnline);
			} catch (Exception e) {
				// Notify the user if we couldn't read the log
				if (!isAutoCheck) {
					DisplayHelpers.showMessageDialog("Update check", "Unable to check for updates at this time, sorry");
					return;
				}
				logger.debug("Unable to check for updates - {}", e.getLocalizedMessage());
			}
		});
	}
	
	
	/**
	 * Compare two changelogs.
	 * 
	 * In truth, this only checks if they have the same first line.
	 * 
	 * @param changelogOld
	 * @param changelogNew
	 * @return True if the changelogs contain the same first line.
	 */
	private static boolean compareChangelogHeaders(final String changelogOld, final String changelogNew) {
		String[] changesOld = GeneralTools.splitLines(changelogOld.trim());
		String[] changesNew = GeneralTools.splitLines(changelogNew.trim());
		if (changesOld[0].equals(changesNew[0]))
			return true;
		
		// Could try to parse version numbers... but is there any need?
//		Pattern.compile("(\\d+\\.)?(\\d+\\.)?(\\*|\\d+)").matcher(changelogOld);
		
		return false;
	}
	
	
	
	private void showChangelogForUpdate(final String changelog) {
		if (!Platform.isFxApplicationThread()) {
			// Need to be on FX thread
			Platform.runLater(() -> showChangelogForUpdate(changelog));
			return;
		}
		// Show changelog with option to download, or not now
		Dialog<ButtonType> dialog = new Dialog<>();
		dialog.setTitle("Update QuPath");
		dialog.initOwner(getStage());
		dialog.setResizable(true);
		ButtonType btDownload = new ButtonType("Download update");
		ButtonType btNotNow = new ButtonType("Not now");
		// Not actually included (for space reasons)
		ButtonType btDoNotRemind = new ButtonType("Do not remind me again");
		
		dialog.getDialogPane().getButtonTypes().addAll(
				btDownload,
				btNotNow
//				btDoNotRemind
				);
		dialog.setHeaderText("A new version of QuPath is available!");
		
		TextArea textArea = new TextArea(changelog);
		textArea.setWrapText(true);
		textArea.setEditable(false);
		
//		BorderPane pane = new BorderPane();
		TitledPane paneChanges = new TitledPane("Changes", textArea);
		paneChanges.setCollapsible(false);
		
		dialog.getDialogPane().setContent(paneChanges);
		Optional<ButtonType> result = dialog.showAndWait();
		if (!result.isPresent())
			return;
		
		if (result.get().equals(btDownload)) {
			String url = "https://github.com/qupath/qupath/releases/latest";
			try {
				DisplayHelpers.browseURI(new URI(url));
			} catch (URISyntaxException e) {
				DisplayHelpers.showErrorNotification("Download", "Unable to open " + url);
			}
		} else if (result.get().equals(btDoNotRemind)) {
			PathPrefs.setDoAutoUpdateCheck(false);
		}
	}
	
	
	
	/**
	 * Keep a record of loaded extensions, both for display and to avoid loading them twice.
	 */
	private static Map<Class<? extends QuPathExtension>, QuPathExtension> loadedExtensions = new HashMap<>();
	
	public Collection<QuPathExtension> getLoadedExtensions() {
		return loadedExtensions.values();
	}
	
	public void refreshExtensions(final boolean showNotification) {
		boolean initializing = initializingMenus.get();
		initializingMenus.set(true);
		
		// Refresh the extensions
		extensionClassLoader.refresh();
		extensionLoader.reload();
		// Sort the extensions by name, to ensure predictable loading order
		// (also, menus are in a better order if ImageJ extension installed before OpenCV extension)
		List<QuPathExtension> extensions = new ArrayList<>();
		extensionLoader.iterator().forEachRemaining(extensions::add);
		Collections.sort(extensions, Comparator.comparing(QuPathExtension::getName));
		for (QuPathExtension extension : extensions) {
			if (!loadedExtensions.containsKey(extension.getClass())) {
				extension.installExtension(this);
				loadedExtensions.put(extension.getClass(), extension);
				if (showNotification)
					DisplayHelpers.showInfoNotification("Extension loaded",  extension.getName());
			}
		}
		// Set the ImageServer to also look on the same search path
		List<ImageServerBuilder<?>> serverBuildersBefore = ImageServerProvider.getInstalledImageServerBuilders();
		ImageServerProvider.setServiceLoader(ServiceLoader.load(ImageServerBuilder.class, extensionClassLoader));
		if (showNotification) {
			// A bit convoluted... but try to show new servers that have been loaded by comparing with the past
			List<String> serverBuilders = serverBuildersBefore.stream().map(s -> s.getName()).collect(Collectors.toList());
			List<String> serverBuildersUpdated = ImageServerProvider.getInstalledImageServerBuilders().stream().map(s -> s.getName()).collect(Collectors.toList());
			serverBuildersUpdated.removeAll(serverBuilders);
			for (String builderName : serverBuildersUpdated) {
				DisplayHelpers.showInfoNotification("Image server loaded",  builderName);
			}
		}
		
		initializingMenus.set(initializing);
	}
	
	/**
	 * Install extensions while QuPath is running.
	 * 
	 * @param files A collection of jar files for installation.
	 */
	public void installExtensions(final Collection<File> files) {
		if (files.isEmpty()) {
			logger.debug("No extensions to install!");
			return;
		}
		if (!canInstallExtensions()) {
			DisplayHelpers.showErrorMessage("Install extension", "Cannot install extensions when not running QuPath from a .jar file (application), sorry!");
			return;
		}
		File dir = getExtensionDirectory();
		if (dir == null) {
			logger.info("No extension directory found!");
			// Prompt to create an extensions directory
			File dirDefault = getDefaultExtensionDirectory();
			String msg;
			if (dirDefault.exists()) {
				msg = "An directory already exists at " + dirDefault.getAbsolutePath() + 
						"\n\nDo you want to use this default, or specify another directory?";
			} else {
				msg = "QuPath can automatically create one at\n" + dirDefault.getAbsolutePath() + 
						"\n\nDo you want to use this default, or specify another directory?";
			}
			
			Dialog<ButtonType> dialog = new Dialog<>();
			dialog.initOwner(getStage());

			ButtonType btUseDefault = new ButtonType("Use default", ButtonData.YES);
			ButtonType btChooseDirectory = new ButtonType("Choose directory", ButtonData.NO);
			ButtonType btCancel = new ButtonType("Cancel", ButtonData.CANCEL_CLOSE);
			dialog.getDialogPane().getButtonTypes().setAll(btUseDefault, btChooseDirectory, btCancel);

			dialog.setHeaderText(null);
			dialog.setTitle("Choose extensions directory");
			dialog.setContentText("No extensions directory is set.\n\n" + msg);
			Optional<ButtonType> result = dialog.showAndWait();
			if (!result.isPresent() || result.get() == btCancel) {
				logger.info("No extension directory set - extensions not installed");
				return;
			}
			if (result.get() == btUseDefault) {
				if (!dirDefault.exists() && !dirDefault.mkdirs()) {
					DisplayHelpers.showErrorMessage("Extension error", "Unable to create directory at \n" + dirDefault.getAbsolutePath());
					return;
				}
				dir = dirDefault;
				PathPrefs.setExtensionsPath(dir.getAbsolutePath());
			} else {
				dir = getDialogHelper().promptForDirectory(dirDefault);
				if (dir == null) {
					logger.info("No extension directory set - extensions not installed");
					return;
				}
			}
		}
		// Create directory if we need it
		if (!dir.exists())
			dir.mkdir();
		
		// Copy all files into extensions directory
		Path dest = dir.toPath();
		for (File file : files) {
			Path source = file.toPath();
			Path destination = dest.resolve(source.getFileName());
			if (destination.toFile().exists()) {
				// It would be better to check how many files will be overwritten in one go,
				// but this should be a pretty rare occurrence
				if (!DisplayHelpers.showConfirmDialog("Install extension", "Overwrite " + destination.toFile().getName() + "?\n\nYou will have to restart QuPath to see the updates."))
					return;
			}
			try {
				Files.copy(source, destination, StandardCopyOption.REPLACE_EXISTING);
			} catch (IOException e) {
				DisplayHelpers.showErrorMessage("Extension error", file + "\ncould not be copied, sorry");
				logger.error("Could not copy file {}", file, e);
				return;
			}
		}
		refreshExtensions(true);
	}
	
	
	/**
	 * Initialize available PathClasses, either from saved list or defaults
	 */
	private void initializePathClasses() {
		availablePathClasses = FXCollections.observableArrayList();
		List<PathClass> pathClasses = new ArrayList<>();		
		try {
			pathClasses.addAll(loadPathClasses());			
		} catch (Exception e) {
			logger.error("Unable to load PathClasses", e);
		}
		if (pathClasses.isEmpty())
			resetAvailablePathClasses();
		else
			availablePathClasses.setAll(pathClasses);
		availablePathClasses.addListener((Change<? extends PathClass> c) -> {
			Project<?> project = getProject();
			if (project != null) {
				// Write the project, if necessary
				if (project.setPathClasses(c.getList()))
					ProjectIO.writeProject(project);
			}
		});
	}
	
	
	/**
	 * Populate the availablePathClasses with a default list.
	 */
	public void resetAvailablePathClasses() {
		List<PathClass> pathClasses = new ArrayList<>(); 
		pathClasses.add(PathClassFactory.getPathClassUnclassified());
		
		pathClasses.add(PathClassFactory.getDefaultPathClass(PathClassFactory.PathClasses.TUMOR));
		pathClasses.add(PathClassFactory.getDefaultPathClass(PathClassFactory.PathClasses.STROMA));
		pathClasses.add(PathClassFactory.getDefaultPathClass(PathClassFactory.PathClasses.IMMUNE_CELLS));
		pathClasses.add(PathClassFactory.getDefaultPathClass(PathClassFactory.PathClasses.NECROSIS));
		pathClasses.add(PathClassFactory.getDefaultPathClass(PathClassFactory.PathClasses.OTHER));
		pathClasses.add(PathClassFactory.getDefaultPathClass(PathClassFactory.PathClasses.WHITESPACE));
		
		if (availablePathClasses == null)
			availablePathClasses = FXCollections.observableArrayList(pathClasses);
		else
			availablePathClasses.setAll(pathClasses);
	}
	
	/**
	 * Load PathClasses from preferences.
	 * Note that this also sets the color of any PathClass that is loads,
	 * and is really only intended for use when initializing.
	 * 
	 * @return
	 */
	private List<PathClass> loadPathClasses() {
		byte[] bytes = PathPrefs.getUserPreferences().getByteArray("defaultPathClasses", null);
		if (bytes == null || bytes.length == 0)
			return Collections.emptyList();
		ByteArrayInputStream stream = new ByteArrayInputStream(bytes);
		try (ObjectInputStream in = new ObjectInputStream(stream)) {
			List<PathClass> pathClassesOriginal = (List<PathClass>)in.readObject();
			List<PathClass> pathClasses = new ArrayList<>();
			for (PathClass pathClass : pathClassesOriginal) {
				PathClass singleton = PathClassFactory.getSingletonPathClass(pathClass);
				// Ensure the color is set
				if (singleton != null && pathClass.getColor() != null)
					singleton.setColor(pathClass.getColor());
				pathClasses.add(singleton);
			}
			return pathClasses;
		} catch (Exception e) {
			logger.error("Error loading classes", e);
			return Collections.emptyList();
		}
	}

	
	/**
	 * Show a dialog requesting setup parameters
	 * 
	 * @return
	 */
	public boolean showSetupDialog() {
		// Show a setup message
		Dialog<ButtonType> dialog = new Dialog<>();
		dialog.setTitle("QuPath setup");
		dialog.initOwner(getStage());

		// Try to get an image to display
		Image img = loadIcon(128);
		BorderPane pane = new BorderPane();
		if (img != null) {
			StackPane imagePane = new StackPane(new ImageView(img));
			imagePane.setPadding(new Insets(10, 10, 10, 10));
			pane.setLeft(imagePane);
		}

		Map<String, Locale> localeMap = Arrays.stream(Locale.getAvailableLocales()).collect(Collectors.toMap(l -> l.getDisplayName(Locale.US), l -> l));
		localeMap.remove("");
		List<String> localeList = new ArrayList<>(localeMap.keySet());
		Collections.sort(localeList);
		
		long maxMemoryMB = Runtime.getRuntime().maxMemory() / 1024 / 1024;
		String maxMemoryString = String.format("Current maximum memory is %.2f GB.", maxMemoryMB/1024.0);
		
		ParameterList paramsSetup = new ParameterList()
				.addTitleParameter("Memory")
				.addEmptyParameter("memoryString", "Set the maximum memory used by QuPath, or -1 to use the default.")
				.addEmptyParameter("memoryString2", maxMemoryString);

		boolean lowMemory = maxMemoryMB < 1024*6;
		if (lowMemory) {
			paramsSetup.addEmptyParameter("memoryStringWarning",
					"It is suggested to increase the memory limit to approximately\nhalf of the RAM available on your computer."
					);
		}

//				.addEmptyParameter("memoryString2", "Current ")
		paramsSetup.addDoubleParameter("maxMemoryGB", "Maximum memory (GB)", Math.ceil(maxMemoryMB/1024.0), null, "Set the maximum memory for QuPath - considering using approximately half the total RAM for the system")
				.addTitleParameter("Region")
				.addEmptyParameter("localeString", "Set the region for QuPath to use for displaying numbers and messages.")
				.addEmptyParameter("localeString2", "Note: It is highly recommended to keep the default (English, US) region settings.")
				.addEmptyParameter("localeString3", "Support for regions that use different number formatting (e.g. commas as decimal marks)\nis still experimental, and may give unexpected results.")
				.addChoiceParameter("localeFormatting", "Numbers & dates", Locale.getDefault(Category.FORMAT).getDisplayName(), localeList, "Choose region settings used to format numbers and dates")
				.addChoiceParameter("localeDisplay", "Messages", Locale.getDefault(Category.DISPLAY).getDisplayName(), localeList, "Choose region settings used for other formatting, e.g. in dialog boxes")
				.addTitleParameter("Updates")
				.addBooleanParameter("checkForUpdates", "Check for updates on startup (recommended)", PathPrefs.doAutoUpdateCheck(), "Specify whether to automatically prompt to download the latest QuPath on startup (required internet connection)")	
				;

		ParameterPanelFX parameterPanel = new ParameterPanelFX(paramsSetup);
		pane.setCenter(parameterPanel.getPane());
		
		Label labelMemory = new Label("You will need to restart QuPath for memory changes to take effect");
		labelMemory.setMaxWidth(Double.MAX_VALUE);
		labelMemory.setAlignment(Pos.CENTER);
		labelMemory.setFont(Font.font("Arial"));
		labelMemory.setStyle("-fx-font-weight: bold;");
		labelMemory.setPadding(new Insets(10, 10, 10, 10));
		pane.setBottom(labelMemory);
		
//		dialog.initStyle(StageStyle.UNDECORATED);
		dialog.getDialogPane().setContent(pane);
		dialog.getDialogPane().getButtonTypes().setAll(ButtonType.APPLY, ButtonType.CANCEL);

		Optional<ButtonType> result = dialog.showAndWait();
		if (!result.isPresent() || !ButtonType.APPLY.equals(result.get()))
			return false;
		
		Locale localeFormatting = localeMap.get(paramsSetup.getChoiceParameterValue("localeFormatting"));
		Locale localeDisplay = localeMap.get(paramsSetup.getChoiceParameterValue("localeDisplay"));
		
		PathPrefs.setDefaultLocale(Category.FORMAT, localeFormatting);
		PathPrefs.setDefaultLocale(Category.DISPLAY, localeDisplay);
		
		PathPrefs.setDoAutoUpdateCheck(paramsSetup.getBooleanParameterValue("checkForUpdates"));
		
		if (PathPrefs.hasJavaPreferences()) {
			int maxMemorySpecifiedMB = (int)(paramsSetup.getDoubleParameterValue("maxMemoryGB") * 1024 + 0.5);
			if (maxMemorySpecifiedMB > 512) {
				PathPrefs.maxMemoryMBProperty().set(maxMemorySpecifiedMB);
			} else {
				if (maxMemorySpecifiedMB >= 0)
					DisplayHelpers.showErrorNotification("Max memory setting", "Specified maximum memory setting too low - will reset to default");
				PathPrefs.maxMemoryMBProperty().set(-1);
			}
		} else {
			DisplayHelpers.showWarningNotification("Max memory", "Cannot set maximum memory preferences");
		}
		
		// Try to update display
		if (getStage() != null && getStage().isShowing())
			updateListsAndTables(getStage().getScene().getRoot());
		
		return true;
	}
	
	/**
	 * Make an effort at updating all the trees, tables or lists that we can find.
	 * 
	 * @param parent
	 */
	private static void updateListsAndTables(final Parent parent) {
		if (parent == null)
			return;
		for (Node child : parent.getChildrenUnmodifiable()) {
			if (child instanceof TreeView<?>)
				((TreeView)child).refresh();
			else if (child instanceof ListView<?>)
				((ListView)child).refresh();
			else if (child instanceof TableView<?>)
				((TableView)child).refresh();
			else if (child instanceof TreeTableView<?>)
				((TreeTableView)child).refresh();
			else if (child instanceof Parent)
				updateListsAndTables((Parent)child);
		}
	}
	
	
	/**
	 * Save available PathClasses to preferences.
	 */
	private void savePathClasses() {
		ByteArrayOutputStream stream = new ByteArrayOutputStream();
		try (ObjectOutputStream out = new ObjectOutputStream(stream)) {
			List<PathClass> pathClasses = new ArrayList<>(availablePathClasses);
			out.writeObject(pathClasses);
			out.flush();
		} catch (IOException e) {
			logger.error("Error saving classes", e);
		}
		byte[] bytes = stream.toByteArray();
		PathPrefs.getUserPreferences().putByteArray("defaultPathClasses", bytes);
	}
	
	
	
	private BorderPane initializeMainComponent() {
		
		// Create a reasonably-sized viewer
		QuPathViewerPlus viewer = new QuPathViewerPlus(null, imageRegionStore, overlayOptions, viewerDisplayOptions);
//		viewer.setBorder(BorderFactory.createLineBorder(Color.BLACK));
		
//		Dimension viewerSize = Toolkit.getDefaultToolkit().getScreenSize();
//		viewerSize.width = (int)Math.max(viewerSize.width * 0.5, viewer.getPreferredSize().width);
//		viewerSize.height = (int)Math.max(viewerSize.height * 0.5, viewer.getPreferredSize().height);
//		viewer.setPreferredSize(viewerSize);

		// Add analysis panel & viewer to split pane
		viewerManager = new MultiviewManager(viewer);
		analysisPanel = createAnalysisPanel();
		analysisPanel.setMinWidth(300);
		analysisPanel.setPrefWidth(400);
		splitPane.setMinWidth(analysisPanel.getMinWidth() + 200);
		splitPane.setPrefWidth(analysisPanel.getPrefWidth() + 200);
		SplitPane.setResizableWithParent(analysisPanel, Boolean.FALSE);
		
//		paneCommands.setRight(cbPin);
		
		Node paneViewer = CommandFinderTools.createCommandFinderPane(this, viewerManager.getNode(), PathPrefs.commandBarDisplayProperty());
//		paneViewer.setTop(tfCommands);
//		paneViewer.setCenter(viewerManager.getNode());
		splitPane.getItems().addAll(analysisPanel, paneViewer);
//		splitPane.getItems().addAll(viewerManager.getComponent());
		SplitPane.setResizableWithParent(viewerManager.getNode(), Boolean.TRUE);
		
		pane = new BorderPane();
		pane.setCenter(splitPane);
		toolbar = new ToolBarComponent(this);
		pane.setTop(toolbar.getComponent());
		
		setInitialLocationAndMagnification(getViewer());

		// Prepare the viewer
		setupViewer(viewerManager.getActiveViewer());

		// Ensure the mode is set
		setMode(getMode());
		
		
		return pane;
	}

	
	/**
	 * Get access to the image region store used for requesting images indirectly.
	 * 
	 * @return
	 */
	public ImageRegionStore<BufferedImage> getImageRegionStore() {
		return imageRegionStore;
	}
	
	
	
	/**
	 * Try to load icons, i.e. images of various sizes that could be sensible icons... here sacrificing elegance in an effort to make it work
	 * 
	 * @return
	 */
	List<Image> loadIconList() {
		try {
			List<Image> icons = new ArrayList<>();
			for (int i : new int[]{16, 32, 48, 64, 128, 256, 512}) {
				Image icon = loadIcon(i);
				if (icon != null)
					icons.add(icon);
			}
			if (!icons.isEmpty())
				return icons;
		} catch (Exception e) {
			logger.warn("Unable to load icons");
		}
		return null;
	}
	
	private Image loadIcon(int size) {
		String path = "icons/QuPath_" + size + ".png";
		try (InputStream stream = getClassLoader().getResourceAsStream(path)) {
			if (stream != null) {
				BufferedImage img = ImageIO.read(stream);
				if (img != null)
					return SwingFXUtils.toFXImage(img, null);
			}
		} catch (IOException e) {
			logger.error("Unable to read icon from " + path);
		}
		return null;
	}
	
	
	/**
	 * Returns true if this is a standalone QuPathGUI instance, as flagged during startup.
	 * 
	 * @return
	 */
	public boolean isStandalone() {
		return isStandalone;
	}
	
	
	@Override
	public List<QuPathViewerPlus> getViewers() {
		if (viewerManager == null)
			return Collections.emptyList();
		return viewerManager.getViewers();
	}
	
	
	@Override
	public QuPathViewerPlus getViewer() {
		return viewerManager == null ? null : viewerManager.getActiveViewer();
	}
	
	
	public static QuPathGUI getInstance() {
		return instance;
	}
	
	
	void activateTools(final QuPathViewerPlus viewer) {
		if (viewer != null)
			viewer.setMode(getMode());		
//		logger.debug("Tools activated for {}", viewer);
	}
	
	
	void deactivateTools(final QuPathViewerPlus viewer) {
		viewer.setMode(null);
//		// Deregister tools
//		for (Entry<Modes, PathTool> entry : tools.entrySet())
//			entry.getValue().deregisterTool(viewer);
//		logger.debug("Tools deactivated for {}", viewer);
	}
	
	
	
	public static ClassLoader getClassLoader() {
		return extensionClassLoader;
	}
	
	
	/**
	 * Get a reference to the default drag & drop listener, so this may be added to additional windows if needed.
	 * 
	 * @return
	 */
	public DragDropFileImportListener getDefaultDragDropListener() {
		return dragAndDrop;
	}
	
	
	
	void setupViewer(final QuPathViewerPlus viewer) {
		
		viewer.setFocusable(true);
		
		// Update active viewer as required
		viewer.getView().focusedProperty().addListener((e, f, nowFocussed) -> {
			if (nowFocussed) {
				viewerManager.setActiveViewer(viewer);
			}
		});
		
		viewer.getView().addEventFilter(MouseEvent.MOUSE_PRESSED, e -> viewer.getView().requestFocus());

		viewer.zoomToFitProperty().bind(zoomToFit);
		
//		viewer.getCanvas().focusedProperty().addListener((e, f, nowFocussed) -> {
//			if (nowFocussed)
//				viewerManager.setActiveViewer(viewer);
//		});
		
		
		// Register tools
		viewer.registerTools(tools);
		
		// Create popup menu
		setViewerPopupMenu(viewer);
		
		
		viewer.getView().widthProperty().addListener((e, f, g) -> {
			if (viewer.getZoomToFit())
				updateMagnificationString();
		});
		viewer.getView().heightProperty().addListener((e, f, g) -> {
			if (viewer.getZoomToFit())
				updateMagnificationString();
		});
		
//		viewer.getInputMap(JComponent.WHEN_IN_FOCUSED_WINDOW).put(new KeyCodeCombination('+'), "zoomIn");
//		viewer.getInputMap(JComponent.WHEN_IN_FOCUSED_WINDOW).put(new KeyCodeCombination('='), "zoomIn");
//		viewer.getInputMap(JComponent.WHEN_IN_FOCUSED_WINDOW).put(new KeyCodeCombination('-'), "zoomOut");
//		viewer.getInputMap(JComponent.WHEN_IN_FOCUSED_WINDOW).put(new KeyCodeCombination('_'), "zoomOut");
//		viewer.getActionMap().put("zoomIn", getAction(GUIActions.ZOOM_IN));
//		viewer.getActionMap().put("zoomOut", getAction(GUIActions.ZOOM_OUT));
		
		// Enable drag and drop
		dragAndDrop.setupTarget(viewer.getView());
		
		
		
		
		// Listen to the scroll wheel
		viewer.getView().setOnScroll(e -> {
			if (viewer == viewerManager.getActiveViewer() || !viewerManager.getSynchronizeViewers()) {
				double scrollUnits = e.getDeltaY() * PathPrefs.getScaledScrollSpeed();
				// Use shift down to adjust opacity
				if (e.isShortcutDown()) {
					OverlayOptions options = viewer.getOverlayOptions();
					options.setOpacity((float)(options.getOpacity() + scrollUnits * 0.001));
					return;
				}
				
				if (PathPrefs.getInvertScrolling())
					scrollUnits = -scrollUnits;
				double newDownsampleFactor = viewer.getDownsampleFactor() * Math.pow(viewer.getDefaultZoomFactor(), scrollUnits);
				newDownsampleFactor = Math.min(viewer.getMaxDownsample(), Math.max(newDownsampleFactor, viewer.getMinDownsample()));
				viewer.setDownsampleFactor(newDownsampleFactor, e.getX(), e.getY());
			}
		});
		
		
		viewer.getView().addEventFilter(RotateEvent.ANY, e -> {
			if (!PathPrefs.getUseRotateGestures())
				return;
//			logger.debug("Rotating: " + e.getAngle());
			viewer.setRotation(viewer.getRotation() + Math.toRadians(e.getAngle()));
			e.consume();
		});

		viewer.getView().addEventFilter(ZoomEvent.ANY, e -> {
			if (!PathPrefs.getUseZoomGestures())
				return;
			double zoomFactor = e.getZoomFactor();
			if (Double.isNaN(zoomFactor))
				return;
			
			logger.debug("Zooming: " + e.getZoomFactor() + " (" + e.getTotalZoomFactor() + ")");
			viewer.setDownsampleFactor(viewer.getDownsampleFactor() / zoomFactor, e.getX(), e.getY());
			e.consume();
		});
		
		viewer.getView().addEventFilter(ScrollEvent.ANY, e -> {
			if (!PathPrefs.getUseScrollGestures() || e.isShiftDown() || e.isShortcutDown())
				return;
			// TODO: Note: When e.isInertia() == TRUE on OSX, the results are quite annoyingly 'choppy', with 0 x,y movements interspersed with 'true' movements
//			logger.debug("Delta: " + e.getDeltaX() + ", " + e.getDeltaY() + " - " + e.isInertia());
			
			double dx = e.getDeltaX() * viewer.getDownsampleFactor();
			double dy = e.getDeltaY() * viewer.getDownsampleFactor();
			
			if (PathPrefs.getInvertScrolling()) {
				dx = -dx;
				dy = -dy;
			}
			
			// Handle rotation
			if (viewer.isRotated()) {
				double cosTheta = Math.cos(-viewer.getRotation());
				double sinTheta = Math.sin(-viewer.getRotation());
				double dx2 = cosTheta*dx - sinTheta*dy;
				double dy2 = sinTheta*dx + cosTheta*dy;
				dx = dx2;
				dy = dy2;
			}
			
			viewer.setCenterPixelLocation(
					viewer.getCenterPixelX() - dx,
					viewer.getCenterPixelY() - dy);
			e.consume();
		});
		
		
		viewer.getView().addEventFilter(KeyEvent.KEY_PRESSED, e -> {
			if (!e.isConsumed()) {
				PathObject pathObject = viewer.getSelectedObject();
				if (pathObject instanceof TMACoreObject) {
					TMACoreObject core = (TMACoreObject)pathObject;
					if (e.getCode() == KeyCode.ENTER) {
						getAction(GUIActions.TMA_ADD_NOTE).handle(new ActionEvent(e.getSource(), e.getTarget()));
						e.consume();
					} else if (e.getCode() == KeyCode.BACK_SPACE) {
						core.setMissing(!core.isMissing());
						viewer.getHierarchy().fireObjectsChangedEvent(this, Collections.singleton(core));
						e.consume();
					}
				} else if (pathObject instanceof PathAnnotationObject) {
					if (e.getCode() == KeyCode.ENTER) {
						PathAnnotationPanel.promptToSetActiveAnnotationProperties(viewer.getHierarchy());
						e.consume();
					}
				}
			}
		});
		

	}
	
	
	
	
	
	
	private void setViewerPopupMenu(final QuPathViewerPlus viewer) {
		
		final ContextMenu popup = new ContextMenu();
		
		MenuItem miAddRow = new MenuItem("Add row");
		miAddRow.setOnAction(e -> viewerManager.addRow(viewer));
		MenuItem miAddColumn = new MenuItem("Add column");
		miAddColumn.setOnAction(e -> viewerManager.addColumn(viewer));
		
		MenuItem miRemoveRow = new MenuItem("Remove row");
		miRemoveRow.setOnAction(e -> viewerManager.removeViewerRow(viewer));
		MenuItem miRemoveColumn = new MenuItem("Remove column");
		miRemoveColumn.setOnAction(e -> viewerManager.removeViewerColumn(viewer));

		MenuItem miCloseViewer = new MenuItem("Close viewer");
		miCloseViewer.setOnAction(e -> {
			viewerManager.closeViewer(viewer);
//				viewerManager.removeViewer(viewer);
		});
		MenuItem miResizeGrid = new MenuItem("Reset grid size");
		miResizeGrid.setOnAction(e -> {
				viewerManager.resetGridSize();
		});
		MenuItem miToggleSync = getActionCheckBoxMenuItem(GUIActions.TOGGLE_SYNCHRONIZE_VIEWERS, null);
		Menu menuMultiview = createMenu(
				"Multi-view",
				miToggleSync,
				miCloseViewer,
				null,
				miResizeGrid,
				null,
//				miSplitQuadrants,
//				null,
				miAddRow,
				miAddColumn,
				null,
				miRemoveRow,
				miRemoveColumn
				);
		
		Menu menuView = createMenu(
				"Display",
				getActionCheckBoxMenuItem(GUIActions.SHOW_ANALYSIS_PANEL, null),
				getAction(GUIActions.BRIGHTNESS_CONTRAST),
				null,
				createCommandAction(new ViewerSetDownsampleCommand(viewer, 0.25), "400%"),
				createCommandAction(new ViewerSetDownsampleCommand(viewer, 1), "100%"),
				createCommandAction(new ViewerSetDownsampleCommand(viewer, 2), "50%"),
				createCommandAction(new ViewerSetDownsampleCommand(viewer, 10), "10%"),
				createCommandAction(new ViewerSetDownsampleCommand(viewer, 100), "1%"),
				null,
				getAction(GUIActions.ZOOM_IN),
				getAction(GUIActions.ZOOM_OUT),
				getActionCheckBoxMenuItem(GUIActions.ZOOM_TO_FIT, null)
				);
		
		Menu menuTools = createMenu(
				"Set tool",
				getActionCheckBoxMenuItem(GUIActions.MOVE_TOOL, null),
				getActionCheckBoxMenuItem(GUIActions.RECTANGLE_TOOL, null),
				getActionCheckBoxMenuItem(GUIActions.ELLIPSE_TOOL, null),
				getActionCheckBoxMenuItem(GUIActions.LINE_TOOL, null),
				getActionCheckBoxMenuItem(GUIActions.POLYGON_TOOL, null),
				getActionCheckBoxMenuItem(GUIActions.BRUSH_TOOL, null),
				getActionCheckBoxMenuItem(GUIActions.POINTS_TOOL, null),
				getActionCheckBoxMenuItem(GUIActions.WAND_TOOL, null)
				);

		
		// Add annotation options
		Menu menuCombine = createMenu(
				"Annotations",
				createCommandAction(new AnnotationCombineCommand(viewer, PathROIToolsAwt.CombineOp.ADD), "Merge selected annotations"),
				createCommandAction(new AnnotationCombineCommand(viewer, PathROIToolsAwt.CombineOp.SUBTRACT), "Subtract selected annotations"), // TODO: Make this less ambiguous!
				createCommandAction(new AnnotationCombineCommand(viewer, PathROIToolsAwt.CombineOp.INTERSECT), "Intersect selected annotations")
				);
		
		// Handle awkward 'TMA core missing' option
		CheckMenuItem miTMAValid = new CheckMenuItem("Set core valid");
		miTMAValid.setOnAction(e -> setTMACoreMissing(viewer.getHierarchy(), false));
		CheckMenuItem miTMAMissing = new CheckMenuItem("Set core missing");
		miTMAMissing.setOnAction(e -> setTMACoreMissing(viewer.getHierarchy(), true));
		
		Menu menuTMA = new Menu("TMA");
		addMenuItems(
				menuTMA,
				miTMAValid,
				miTMAMissing,
				null,
				getAction(GUIActions.TMA_ADD_NOTE),
				null,
				createMenu(
						"Add",
					createCommandAction(new TMAGridAdd(this, TMAAddType.ROW_BEFORE), "Add TMA row before"),
					createCommandAction(new TMAGridAdd(this, TMAAddType.ROW_AFTER), "Add TMA row after"),
					createCommandAction(new TMAGridAdd(this, TMAAddType.COLUMN_BEFORE), "Add TMA column before"),
					createCommandAction(new TMAGridAdd(this, TMAAddType.COLUMN_AFTER), "Add TMA column after")
					),
				createMenu(
						"Remove",
					createCommandAction(new TMAGridRemove(this, TMARemoveType.ROW), "Remove TMA row"),
					createCommandAction(new TMAGridRemove(this, TMARemoveType.COLUMN), "Remove TMA column")
					),
				createCommandAction(new TMAGridRelabel(this), "Relabel TMA grid")
				);
		
		
		// Create an empty placeholder menu
		Menu menuSetClass = createMenu("Set class");
		
		
		CheckMenuItem miLockAnnotations = new CheckMenuItem("Lock");
		CheckMenuItem miUnlockAnnotations = new CheckMenuItem("Unlock");
		miLockAnnotations.setOnAction(e -> setSelectedAnnotationLock(viewer.getHierarchy(), true));
		miUnlockAnnotations.setOnAction(e -> setSelectedAnnotationLock(viewer.getHierarchy(), false));
		menuCombine.getItems().addAll(0, Arrays.asList(miLockAnnotations, miUnlockAnnotations, new SeparatorMenuItem()));
		
//		CheckMenuItem miTMAValid = new CheckMenuItem("Set core valid");
//		miTMAValid.setOnAction(e -> setTMACoreMissing(viewer.getHierarchy(), false));
//		CheckMenuItem miTMAMissing = new CheckMenuItem("Set core missing");
//		miTMAMissing.setOnAction(e -> setTMACoreMissing(viewer.getHierarchy(), true));
		
		
		Menu menuCells = createMenu(
				"Cells",
				createRadioMenuItem(getAction(GUIActions.SHOW_CELL_BOUNDARIES_AND_NUCLEI), null),
				createRadioMenuItem(getAction(GUIActions.SHOW_CELL_NUCLEI), null),
				createRadioMenuItem(getAction(GUIActions.SHOW_CELL_BOUNDARIES), null)
				);

		
		
		MenuItem miClearSelectedObjects = new MenuItem("Delete object");
		miClearSelectedObjects.setOnAction(e -> {
			PathObjectHierarchy hierarchy = viewer.getHierarchy();
			if (hierarchy == null)
				return;
			if (hierarchy.getSelectionModel().singleSelection()) {
				DisplayHelpers.promptToRemoveSelectedObject(hierarchy.getSelectionModel().getSelectedObject(), hierarchy);
			} else {
				DisplayHelpers.promptToClearAllSelectedObjects(viewer.getImageData());
			}
		});
		
		
		SeparatorMenuItem topSeparator = new SeparatorMenuItem();
		popup.setOnShowing(e -> {
			// Check if we have any cells
			ImageData<?> imageData = viewer.getImageData();
			if (imageData == null)
				menuCells.setVisible(false);
			else
				menuCells.setVisible(!imageData.getHierarchy().getObjects(null, PathCellObject.class).isEmpty());
			
			
			// Check what to show for TMA cores or annotations
			PathObject pathObject = viewer.getSelectedObject();
			menuTMA.setVisible(false);
			if (pathObject instanceof TMACoreObject) {
				boolean isMissing = ((TMACoreObject)pathObject).isMissing();
				miTMAValid.setSelected(!isMissing);
				miTMAMissing.setSelected(isMissing);
				menuTMA.setVisible(true);
			} else if (pathObject instanceof PathAnnotationObject) {
				boolean isLocked = ((PathAnnotationObject)pathObject).isLocked();
				miLockAnnotations.setSelected(isLocked);
				miUnlockAnnotations.setSelected(!isLocked);
			}
			
			// Add clear objects option if we have more than one non-TMA object
			if (imageData == null || imageData.getHierarchy().getSelectionModel().noSelection() || imageData.getHierarchy().getSelectionModel().getSelectedObject() instanceof TMACoreObject)
				miClearSelectedObjects.setVisible(false);
			else {
				if (imageData.getHierarchy().getSelectionModel().singleSelection()) {
					miClearSelectedObjects.setText("Delete object");
					miClearSelectedObjects.setVisible(true);
				} else {
					miClearSelectedObjects.setText("Delete objects");
					miClearSelectedObjects.setVisible(true);					
				}
			}
			
			updateSetAnnotationPathClassMenu(menuSetClass, viewer);
			menuCombine.setVisible(pathObject instanceof PathAnnotationObject);
			topSeparator.setVisible(pathObject instanceof PathAnnotationObject || pathObject instanceof TMACoreObject);
			// Occasionally, the newly-visible top part of a popup menu can have the wrong size?
			popup.setWidth(popup.getPrefWidth());
		});
		
		
//		popup.add(menuClassify);
		popup.getItems().addAll(
				miClearSelectedObjects,
				menuTMA,
				menuSetClass,
				menuCombine,
				topSeparator,
				menuMultiview,
				menuCells,
				menuView,
				menuTools
				);
		
		popup.setAutoHide(true);
		
		// Enable circle pop-up for quick classification on right-click
		CirclePopupMenu circlePopup = new CirclePopupMenu(viewer.getView(), null);
		viewer.getView().addEventHandler(MouseEvent.MOUSE_CLICKED, e -> {
			if (e.getButton() == MouseButton.SECONDARY && e.isShiftDown() && !getAvailablePathClasses().isEmpty()) {
				circlePopup.setAnimationDuration(Duration.millis(200));
				updateSetAnnotationPathClassMenu(circlePopup, viewer);
				circlePopup.show(e.getScreenX(), e.getScreenY());
				e.consume();
				return;
			} else if (circlePopup.isShown())
				circlePopup.hide();
				
			if (e.getButton() == MouseButton.SECONDARY) {
				popup.show(viewer.getView().getScene().getWindow(), e.getScreenX(), e.getScreenY());				
				e.consume();
			}
		});
		
//		// It's necessary to make the Window the owner, since otherwise the context menu does not disappear when clicking elsewhere on the viewer
//		viewer.getView().setOnContextMenuRequested(e -> {
//			popup.show(viewer.getView().getScene().getWindow(), e.getScreenX(), e.getScreenY());
////			popup.show(viewer.getView(), e.getScreenX(), e.getScreenY());
//		});
			
	}
	
	
	/**
	 * Set selected TMA cores to have the specified 'missing' status.
	 * 
	 * @param hierarchy
	 * @param setToMissing
	 */
	private static void setTMACoreMissing(final PathObjectHierarchy hierarchy, final boolean setToMissing) {
		if (hierarchy == null)
			return;
		PathObject pathObject = hierarchy.getSelectionModel().getSelectedObject();
		List<PathObject> changed = new ArrayList<>();
		if (pathObject instanceof TMACoreObject) {
			TMACoreObject core = (TMACoreObject)pathObject;
			core.setMissing(setToMissing);
			changed.add(core);
			// Update any other selected cores to have the same status
			for (PathObject pathObject2 : hierarchy.getSelectionModel().getSelectedObjects()) {
				if (pathObject2 instanceof TMACoreObject) {
					core = (TMACoreObject)pathObject2;
					if (core.isMissing() != setToMissing) {
						core.setMissing(setToMissing);
						changed.add(core);
					}
				}
			}
		}
		if (!changed.isEmpty())
			hierarchy.fireObjectsChangedEvent(getInstance(), changed);
	}
	
	
	/**
	 * Set selected TMA cores to have the specified 'locked' status.
	 * 
	 * @param hierarchy
	 * @param setToMissing
	 */
	private static void setSelectedAnnotationLock(final PathObjectHierarchy hierarchy, final boolean setToLocked) {
		if (hierarchy == null)
			return;
		PathObject pathObject = hierarchy.getSelectionModel().getSelectedObject();
		List<PathObject> changed = new ArrayList<>();
		if (pathObject instanceof PathAnnotationObject) {
			PathAnnotationObject annotation = (PathAnnotationObject)pathObject;
			annotation.setLocked(setToLocked);
			changed.add(annotation);
			// Update any other selected cores to have the same status
			for (PathObject pathObject2 : hierarchy.getSelectionModel().getSelectedObjects()) {
				if (pathObject2 instanceof PathAnnotationObject) {
					annotation = (PathAnnotationObject)pathObject2;
					if (annotation.isLocked() != setToLocked) {
						annotation.setLocked(setToLocked);
						changed.add(annotation);
					}
				}
			}
		}
		if (!changed.isEmpty())
			hierarchy.fireObjectsChangedEvent(getInstance(), changed);
	}
	
	
	
	/**
	 * Update a 'set annotation class' menu for a viewer immediately prior to display
	 * 
	 * @param menuSet
	 * @param viewer
	 * @return
	 */
	void updateSetAnnotationPathClassMenu(final Menu menuSetClass, final QuPathViewer viewer) {
		updateSetAnnotationPathClassMenu(menuSetClass.getItems(), viewer, false);
		menuSetClass.setVisible(!menuSetClass.getItems().isEmpty());
	}
	
	
	void updateSetAnnotationPathClassMenu(final CirclePopupMenu menuSetClass, final QuPathViewer viewer) {
		updateSetAnnotationPathClassMenu(menuSetClass.getItems(), viewer, true);
	}

		
	void updateSetAnnotationPathClassMenu(final ObservableList<MenuItem> menuSetClassItems, final QuPathViewer viewer, final boolean useFancyIcons) {
		// We need a viewer and an annotation, as well as some PathClasses, otherwise we just need to ensure the menu isn't visible
		if (viewer == null || !(viewer.getSelectedObject() instanceof PathAnnotationObject) || availablePathClasses.isEmpty()) {
			menuSetClassItems.clear();
			return;
		}
		
		PathObject mainPathObject = viewer.getSelectedObject();
		PathClass currentClass = mainPathObject.getPathClass();
		
		ToggleGroup group = new ToggleGroup();
		List<MenuItem> itemList = new ArrayList<>();
		RadioMenuItem selected = null;
		for (PathClass pathClass : availablePathClasses) {
			PathClass pathClassToSet = pathClass.getName() == null ? null : pathClass;
			String name = pathClass.getName() == null ? "None" : pathClass.getName();
			Action actionSetClass = new Action(name, e -> {
				List<PathObject> changed = new ArrayList<>();
				for (PathObject pathObject : viewer.getAllSelectedObjects()) {
					if (!pathObject.isAnnotation() || pathObject.getPathClass() == pathClassToSet)
						continue;
					pathObject.setPathClass(pathClassToSet);
					changed.add(pathObject);
				}
				if (!changed.isEmpty())
					viewer.getHierarchy().fireObjectClassificationsChangedEvent(this, changed);				
			});
			Node shape;
			if (useFancyIcons) {
				Ellipse r = new Ellipse(iconSize/2.0, iconSize/2.0, iconSize, iconSize);
				if ("None".equals(name)) {
					r.setFill(Color.rgb(255, 255, 255, 0.75));
					
				}
				else
					r.setFill(ColorToolsFX.getCachedColor(pathClass.getColor()));
				r.setOpacity(0.8);
				DropShadow effect = new DropShadow(6, -3, 3, Color.GRAY);
				r.setEffect(effect);
				shape = r;
			} else {
				Rectangle r = new Rectangle(0, 0, 8, 8);
				r.setFill("None".equals(name) ? Color.TRANSPARENT : ColorToolsFX.getCachedColor(pathClass.getColor()));
				shape = r;
			}
//			actionSetClass.setGraphic(r);
			RadioMenuItem item = ActionUtils.createRadioMenuItem(actionSetClass);
			item.graphicProperty().unbind();
			item.setGraphic(shape);
			item.setToggleGroup(group);
			itemList.add(item);
			if (pathClassToSet == currentClass)
				selected = item;
		}
		group.selectToggle(selected);
		menuSetClassItems.setAll(itemList);
	}
	
	
	/**
	 * Opan the image represented by the specified ProjectImageEntry.
	 * 
	 * If an image is currently open, this command will prompt to save any changes.
	 * 
	 * @param entry
	 */
	public void openImageEntry(ProjectImageEntry<BufferedImage> entry) {
		if (entry == null)
			return;
		// Check if we're changing ImageData
		ImageData<BufferedImage> imageData = getImageData();
		if (imageData != null && imageData.getServerPath().equals(entry.getServerPath()))
			return;
		// If the current ImageData belongs to the current project, and there have been any changes, serialize these
		Project<BufferedImage> project = getProject();
		if (imageData != null && project != null) {
			ProjectImageEntry<BufferedImage> entryPrevious = project.getImageEntry(imageData.getServerPath());
			File filePrevious = getImageDataFile(project, entryPrevious);
			if (filePrevious != null) {
				// Write if the ImageData has changed, of if it has not previously been written
<<<<<<< HEAD
				if (imageData.isChanged() || !filePrevious.exists()) {
					DialogButton response = DialogButton.YES;
					if (imageData.isChanged()) {
						DisplayHelpers.showErrorMessage("Work not saved",
								"Please click on the upload button to save your work before moving on to the next slide!");
=======
				if (imageData.isChanged()) {
					DialogButton response = DisplayHelpers.showYesNoCancelDialog("Save changes", "Save changes to " + entryPrevious.getImageName() + "?");
					if (response == DialogButton.YES)
						PathIO.writeImageData(filePrevious, imageData);
					else if (response == DialogButton.CANCEL)
>>>>>>> 75e1a68b
						return;
//						response = DisplayHelpers.showYesNoCancelDialog("Save changes", "Save changes to " + entryPrevious.getImageName() + "?");
					}
//					if (response == DialogButton.YES)
//						PathIO.writeImageData(filePrevious, imageData);
//					else if (response == DialogButton.CANCEL)
//						return;
				}
			}
		}
		File fileData = getImageDataFile(project, entry);

		//		boolean rotate180 = true;
		// Check if we need to rotate the image
		String value = entry.getMetadataValue("rotate180");
		boolean rotate180 = value != null && value.toLowerCase().equals("true");

		if (fileData != null && fileData.isFile()) {
			// Open the image, and then the data if possible
			if (openImage(entry.getServerPath(), false, false, rotate180))
				openSavedData(getViewer(), fileData, true);
			else
				DisplayHelpers.showErrorMessage("Image open", "Unable to open image for path\n" + entry.getServerPath());
		} else
			openImage(entry.getServerPath(), false, false, rotate180);
	}
	
	/**
	 * Get the ImageData file for a specific entry of a project.
	 * 
	 * This file does not necessarily exist, but it is the file that ought to be used for loading/saving 
	 * within a project.
	 * 
	 * @param project
	 * @param entry
	 * @return
	 */
	public static File getImageDataFile(final Project<?> project, final ProjectImageEntry<?> entry) {
		if (project == null || entry == null)
			return null;
		File dirBase = project.getBaseDirectory();
		if (dirBase == null || !dirBase.isDirectory())
			return null;

		File dirData = new File(dirBase, "data");
		if (!dirData.exists())
			dirData.mkdir();
		return new File(dirData, entry.getImageName() + "." + PathPrefs.getSerializationExtension());
	}
	
	
	
	
	/**
	 * Open a new whole slide image server, or ImageData.
	 * If the path is the same as a currently-open server, do nothing.
	 * 
	 * @param prompt - if true, give the user the opportunity to cancel opening if a whole slide server is already set
	 * @return true if the server was set for this GUI, false otherwise
	 */
	public boolean openImage(String pathNew, boolean prompt, boolean includeURLs, boolean rotate180) {
		return openImage(getViewer(), pathNew, prompt, includeURLs, rotate180);
	}

	/**
	 * Open a new whole slide image server, or ImageData.
	 * If the path is the same as a currently-open server, do nothing.
	 * 
	 * @param prompt - if true, give the user the opportunity to cancel opening if a whole slide server is already set
	 * @return true if the server was set for this GUI, false otherwise
	 */
	public boolean openImage(QuPathViewer viewer, String pathNew, boolean prompt, boolean includeURLs, boolean rotate180) {
		
		if (viewer == null) {
			if (getViewers().size() == 1)
				viewer = getViewer();
			else {
				DisplayHelpers.showErrorMessage("Open image", "Please specify the viewer where the image should be opened!");
				return false;
			}
		}
		
		ImageServer<BufferedImage> server = viewer.getServer();
		String pathOld = null;
		File fileBase = null;
		if (server != null) {
			pathOld = server.getPath();
			try {
				fileBase = new File(pathOld).getParentFile();
			} catch (Exception e) {};
		}
		// Prompt for a path, if required
		File fileNew = null;
		if (pathNew == null) {
			if (includeURLs) {
				pathNew = getDialogHelper().promptForFilePathOrURL("Choose path", pathOld, fileBase, null, null);
				if (pathNew == null)
					return false;
				fileNew = new File(pathNew);
			} else {
				fileNew = getDialogHelper().promptForFile(null, fileBase, null, null);
				if (fileNew == null)
					return false;
				pathNew = fileNew.getAbsolutePath();
			}
//			if (includeURLs)
//				pathNew = PathPrefs.getDialogHelper().promptForFilePathOrURL(pathOld, fileBase, "Image files", PathPrefs.getKnownImageExtensions());
//			else {
//				File file = PathPrefs.getDialogHelper().promptForFile(null, fileBase, "Image files", PathPrefs.getKnownImageExtensions());
//				if (file != null)
//					pathNew = file.getAbsolutePath();
//			}
		} else
			fileNew = new File(pathNew);
		
		// If we have a file, check if it is a data file - if so, handle differently
		if (fileNew.isFile() && GeneralTools.checkExtensions(pathNew, PathPrefs.getSerializationExtension()))
			return openSavedData(viewer, fileNew, false);

		// Check for project file
		if (fileNew.isFile() && GeneralTools.checkExtensions(pathNew, ProjectIO.getProjectExtension())) {
				logger.info("Trying to load project {}", fileNew.getAbsolutePath());
				try {
					Project<BufferedImage> project = ProjectIO.loadProject(fileNew, BufferedImage.class);
					if (project != null) {
						setProject(project);
						return true;
					}
				} catch (Exception e) {
					DisplayHelpers.showErrorMessage("Open project", "Could not open " + fileNew.getName() + " as a QuPath project");
					return false;
				}
		}

		
		// Try opening an image, unless it's the same as the image currently open
		if (!pathNew.equals(pathOld)) {
			ImageServer<BufferedImage> serverNew = ImageServerProvider.buildServer(pathNew, BufferedImage.class);
			if (serverNew != null) {
				if (pathOld != null && prompt && !viewer.getHierarchy().isEmpty()) {
					if (!DisplayHelpers.showYesNoDialog("Replace open image", "Close " + server.getShortServerName() + "?"))
						return false;
				}
				if (rotate180)
					serverNew = new RotatedImageServer(serverNew);
				ImageData<BufferedImage> imageData = serverNew == null ? null : createNewImageData(serverNew); // TODO: DEAL WITH PATHOBJECT HIERARCHIES!
				
				viewer.setImageData(imageData);
				setInitialLocationAndMagnification(viewer);
				
//				// Reset the object hierarchy to clear any ROIs etc.
//				hierarchy.clearAll();
//				hierarchy.getSelectionModel().resetSelection();
				
				return true;
			}
			else {
				// Show an error message if we can't open the file
				DisplayHelpers.showErrorNotification("Open image", "Sorry, I can't open " + pathNew);
//				logger.error("Unable to build whole slide server for path '{}'", pathNew);
			}
		}
		return false;
	}
	
	
	public ImageData<BufferedImage> createNewImageData(final ImageServer<BufferedImage> server) {
		return createNewImageData(server, PathPrefs.getAutoEstimateImageType());
	}
	
	/**
	 * Create a new ImageData, optionally estimating the image type.
	 * 
	 * @param server
	 * @param estimateImageType
	 * @return
	 */
	public ImageData<BufferedImage> createNewImageData(final ImageServer<BufferedImage> server, final boolean estimateImageType) {
		return new ImageData<BufferedImage>(server, estimateImageType ? DisplayHelpers.estimateImageType(server, imageRegionStore.getThumbnail(server, 0, 0, true)) : ImageData.ImageType.UNSET);
	}
	
		
	/**
	 * Attempt to update the build string, providing some basic version info.
	 * 
	 * This only works when running from a Jar.
	 * 
	 * @return
	 */
	public boolean updateBuildString() {
		try {
			for (URL url : Collections.list(getClass().getClassLoader().getResources("META-INF/MANIFEST.MF"))) {
				if (url == null)
					continue;
				try (InputStream stream = url.openStream()) {
					Manifest manifest = new Manifest(url.openStream());
					Attributes attributes = manifest.getMainAttributes();
					String version = attributes.getValue("Implementation-Version");
					String nnVersion = attributes.getValue("NN-Version");
					String buildTime = attributes.getValue("QuPath-build-time");
					String latestCommit = attributes.getValue("QuPath-latest-commit");
					if (latestCommit != null)
						latestCommitTag = latestCommit;
					if (version == null || buildTime == null)
						continue;
					buildString = "Version: " + version + "\n" + "Build time: " + buildTime;
					if (latestCommitTag != null)
						buildString += "\n" + "Latest commit tag: " + latestCommitTag;
					versionString = version;
					nnVersionString = nnVersion;
					return true;
				} catch (IOException e) {
					logger.error("Error reading manifest", e);
				}
			}
		} catch (IOException e) {
			logger.error("Error searching for build string", e);
		}
		return false;
	}
	
	
	
	
	/**
	 * Open a saved data file within a particular viewer, optionally keeping the same ImageServer as is currently open.
	 * The purpose of this is to make it possible for a project (for example) to open the correct server prior to
	 * opening the data file, enabling it to make use of relative path names and not have to rely on the absolute path
	 * encoded within the ImageData.
	 * 
	 * @param viewer
	 * @param file
	 * @param keepExistingServer If true and the viewer already has an ImageServer, then any ImageServer path recorded within the data file will be ignored
	 * @return
	 */
	public boolean openSavedData(QuPathViewer viewer, final File file, final boolean keepExistingServer) {
		
		if (viewer == null) {
			if (getViewers().size() == 1)
				viewer = getViewer();
			else {
				DisplayHelpers.showErrorMessage("Open saved data", "Please specify the viewer where the data should be opened!");
				return false;
			}
		}
		
		// First check to see if the ImageData is already open - if so, just activate the viewer
		for (QuPathViewerPlus v : viewerManager.getViewers()) {
			ImageData<?> data = v.getImageData();
			if (data != null && data.getLastSavedPath() != null && new File(data.getLastSavedPath()).equals(file)) {
				viewerManager.setActiveViewer(v);
				return true;
			}
		}
		
		String serverPath = null;
		ImageData<BufferedImage> imageData = viewer.getImageData();
		
		// If we are loading data related to the same image server, load into that - otherwise open a new image if we can find it
		serverPath = PathIO.readSerializedServerPath(file);
		boolean sameServer = serverPath == null || (imageData != null && imageData.getServerPath().equals(serverPath));			
		
		
		// If we don't have the same server, try to check the path is valid.
		// If it isn't, then prompt to enter a new path.
		// Currently, URLs are always assumed to be valid, but files may have moved.
		// TODO: Make it possible to recover data if a stored URL ceases to be valid.
		ImageServer<BufferedImage> server = null;
		if (sameServer || (imageData != null && keepExistingServer))
			server = imageData.getServer();
		else {
			server = ImageServerProvider.buildServer(serverPath, BufferedImage.class);
			if (server == null) {
//				boolean pathValid = new File(serverPath).isFile() || URLHelpers.checkURL(serverPath);
//				if (!pathValid) {
					serverPath = getDialogHelper().promptForFilePathOrURL("Set path to missing file", serverPath, new File(serverPath).getParentFile(), null, null);
//					fileImage = getDialogHelper().promptForFile("Set image location (" + fileImage.getName() + ")",fileImage.getParentFile(), null, null);
					if (serverPath == null)
						return false;
					server = ImageServerProvider.buildServer(serverPath, BufferedImage.class);
					if (server == null)
						return false;
//				}
			}
			
			// Small optimization... put in a thumbnail request early in a background thread.
			// This way that it will be fetched while the image data is being read -
			// generally leading to improved performance in the viewer's setImageData method
			// (specifically the updating of the ImageDisplay, which needs a thumbnail)
			final ImageServer<BufferedImage> serverTemp = server;
			poolMultipleThreads.submit(() -> {
					imageRegionStore.getThumbnail(serverTemp, 0, 0, true);
			});
		}
		
		
		if (imageData != null && imageData.isChanged()) {
			if (!DisplayHelpers.showYesNoDialog("Discard objects", "Discard changes for " + imageData.getServer().getShortServerName() + " without saving?"))
				return false;			
			
		} else if (imageData != null && imageData.isChanged()) {
			if (!DisplayHelpers.showYesNoDialog("Replace open image", "Close " + imageData.getServer().getShortServerName() + " without saving?"))
				return false;			
		}
		
//		ImageDataLoader task = new ImageDataLoader(file, imageData, server);
//		ProgressDialog dialog = new ProgressDialog(task);
//		dialog.initOwner(getStage());
////		dialog.show
//		createSingleThreadExecutor(this).submit(task);
//		dialog.showAndWait();
//		
//		ImageData<BufferedImage> imageData2 = task.getImageData();
		
		ImageData<BufferedImage> imageData2 = PathIO.readImageData(file, imageData, server, BufferedImage.class);
		// Check it worked...
		if (imageData2 == null)
			return false;
		
		if (imageData2 != imageData) {
			viewer.setImageData(imageData2);
			// If we just have a single viewer, no harm in centering this
			if (viewerManager.getViewers().size() == 1 || !viewerManager.synchronizeViewersProperty().get())
				setInitialLocationAndMagnification(viewer);
		}
		// Make sure that the color channels are loaded
		if (viewer.getImageDisplay().loadChannelColorProperties())
			viewer.repaintEntireImage();
		
		return true;
	}
	
	
	
	static class ImageDataLoader extends Task<ImageData<BufferedImage>> {
		
		private File file;
		private ImageData<BufferedImage> imageData;
		private ImageServer<BufferedImage> server;
		
		ImageDataLoader(final File file, final ImageData<BufferedImage> imageData, final ImageServer<BufferedImage> server) {
			this.file = file;
			this.imageData = imageData;
			this.server = server;
		}

		@Override
		protected ImageData<BufferedImage> call() throws Exception {
			imageData = PathIO.readImageData(file, imageData, server, BufferedImage.class);
			return imageData;
		}
		
		ImageData<BufferedImage> getImageData() {
			return imageData;
		}
		
	}
	
	
	
//	public static void addMenuItem(final JMenuBar menuBar, final Action action, final String... menuPath) {
//		
//		// Find (or create) the required menu
//		for (int i = 0; i < menuBar.getMenuCount(); i++) {
//			JMenu menu = menuBar.getMenu(i);
//			if (name.equals(menu.getText()))
//				return menu;
//		}
//		if (createMenu) {
//			JMenu menu = new JMenu(name);
//			menuBar.add(menu);
//			return menu;
//		}
//		return null;
//		
//	}
	
	
	/**
	 * Get a reference to the PreferencePanel.
	 * 
	 * This can be useful for extensions to be able to add in their own preferences.
	 * 
	 * @return
	 */
	public PreferencePanel getPreferencePanel() {
		return prefsPanel;
	}
	
	
	/**
	 * Add menus to a MenuBar.
	 * 
	 * @param menuBar
	 * @param menus
	 * @return
	 */
	static MenuBar addToMenuBar(final MenuBar menuBar, final Menu... menus) {
		menuBar.getMenus().addAll(menus);
		return menuBar;
	}
	
	/**
	 * Create a menu, and add new menu items.
	 * 
	 * If null is passed as an object, a separated is added.
	 * 
	 * @param menu
	 * @param objects
	 * @return new menu
	 */
	public static Menu createMenu(final String name, final Object... items) {
		return addMenuItems(createMenu(name), items);
	}
	
	/**
	 * Add menu items to an existing menu.
	 * 
	 * If null is passed as an object, a separated is added.
	 * 
	 * @param menu
	 * @param objects
	 * @return menu, so that this method can be nested inside other calls.
	 */
	public static Menu addMenuItems(final Menu menu, final Object... items) {
		// Check if the last item was a separator -
		// we don't want two adjacent separators, since this looks a bit weird
		boolean lastIsSeparator = menu.getItems().isEmpty() ? false : menu.getItems().get(menu.getItems().size()-1) instanceof SeparatorMenuItem;
		
		List<MenuItem> newItems = new ArrayList<>();
		for (Object item : items) {
			if (item == null) {
				if (!lastIsSeparator)
					newItems.add(new SeparatorMenuItem());
				lastIsSeparator = true;
			}
			else if (item instanceof MenuItem) {
				newItems.add((MenuItem)item);
				lastIsSeparator = false;
			}
			else if (item instanceof Action) {
				newItems.add(createMenuItem((Action)item));
				lastIsSeparator = false;
			} else
				logger.warn("Could not add menu item {}", item);
		}
		if (!newItems.isEmpty()) {
			boolean initializing = initializingMenus.get();
			initializingMenus.set(true);
//			System.err.println("MENU STUFF: " + initializingMenus.get() + " - " + menu.getText());
			menu.getItems().addAll(newItems);
			initializingMenus.set(initializing);
		}
		return menu;
	}
	
	
	/**
	 * Create an executor using a single thread.
	 * 
	 * Optionally specify an owner, in which case the same Executor will be returned for the owner 
	 * for so long as the Executor has not been shut down; if it has been shut down, a new Executor will be returned.
	 * 
	 * Specifying an owner is a good idea if there is a chance that any submitted tasks could block,
	 * since the same Executor will be returned for all requests that give a null owner.
	 * 
	 * The advantage of using this over creating an ExecutorService some other way is that
	 * shutdown will be called on any pools created this way whenever QuPath is quit.
	 * 
	 * @param owner
	 * 
	 */
	public ExecutorService createSingleThreadExecutor(final Object owner) {
		ExecutorService pool = mapSingleThreadPools.get(owner);
		if (pool == null || pool.isShutdown()) {
			pool = Executors.newSingleThreadExecutor(new SimpleThreadFactory(owner.getClass().getSimpleName().toLowerCase() + "-", false));
			mapSingleThreadPools.put(owner, pool);
		}
		return pool;
	}
	
	/**
	 * Create a completion service that uses a shared threadpool for the application.
	 * 
	 * @param cls
	 */
	public <V> ExecutorCompletionService<V> createSharedPoolCompletionService(Class<V> cls) {
		return new ExecutorCompletionService<V>(poolMultipleThreads);
	}
	
	/**
	 * Submit a short task to a shared thread pool
	 * 
	 * @param runnable
	 */
	public void submitShortTask(final Runnable runnable) {
		poolMultipleThreads.submit(runnable);
	}
	
	
	
//	private final static String URL_DOCS       = "http://go.qub.ac.uk/qupath-docs");
//	private final static String URL_VIDEOS     = "http://go.qub.ac.uk/qupath-videos";
//	private final static String URL_CITATION   = "http://go.qub.ac.uk/qupath-citation";
//	private final static String URL_EXTENSIONS = "http://go.qub.ac.uk/qupath-extensions";
//	private final static String URL_BUGS       = "http://go.qub.ac.uk/qupath-bugs";
//	private final static String URL_FORUM      = "http://go.qub.ac.uk/qupath-forum";
//	private final static String URL_SOURCE     = "http://go.qub.ac.uk/qupath-source";
	
	private final static String URL_DOCS       = "https://github.com/qupath/qupath/wiki";
	private final static String URL_VIDEOS     = "https://www.youtube.com/channel/UCk5fn7cjMZFsQKKdy-YWOFQ";
	private final static String URL_CITATION   = "https://github.com/qupath/qupath/wiki/Citing-QuPath";
	private final static String URL_EXTENSIONS = "https://github.com/qupath/qupath/wiki/Extensions";
	private final static String URL_BUGS       = "https://github.com/qupath/qupath/issues";
	private final static String URL_FORUM      = "https://groups.google.com/forum/#!forum/qupath-users";
	private final static String URL_SOURCE     = "https://github.com/qupath/qupath";

	
	
	protected MenuBar createMenuBar() {
		
		// Create a recent projects list
		ObservableList<File> recentProjects = PathPrefs.getRecentProjectList();
		Menu menuRecent = createMenu("Recent projects...");
		
		
		// Create a File menu
		Menu menuFile = createMenu(
				"File",
				createMenu(
						"Project...",
						getActionMenuItem(GUIActions.PROJECT_NEW),
						getActionMenuItem(GUIActions.PROJECT_OPEN),
						getActionMenuItem(GUIActions.PROJECT_CLOSE),
						null,
						getActionMenuItem(GUIActions.PROJECT_IMPORT_IMAGES),
						getActionMenuItem(GUIActions.PROJECT_EXPORT_IMAGE_LIST),
						null,
						getActionMenuItem(GUIActions.PROJECT_METADATA)
						),
				menuRecent,
				null,
				getActionMenuItem(GUIActions.OPEN_IMAGE),
				getActionMenuItem(GUIActions.OPEN_IMAGE_OR_URL),
				createCommandAction(new RevertCommand(this), "Revert", null, new KeyCodeCombination(KeyCode.R, KeyCodeCombination.SHORTCUT_DOWN)),
				null,
				getActionMenuItem(GUIActions.SAVE_DATA_AS),
				getActionMenuItem(GUIActions.SAVE_DATA),
				null,
				createMenu(
						"Export snapshot...",
						createCommandAction(new SaveViewCommand(this, true), "Window snapshot"),
						createCommandAction(new SaveViewCommand(this, false), "Viewer snapshot")
						),
				createCommandAction(new ExportImageRegionCommand(this), "Export image region"),
				null,
				getActionMenuItem(GUIActions.TMA_SCORE_IMPORTER),
				getActionMenuItem(GUIActions.TMA_EXPORT_DATA),
				createCommandAction(new TMAViewerCommand(), "Launch TMA data viewer")
				);
		
		
		menuFile.setOnMenuValidation(e -> {
			menuRecent.getItems().clear();
			for (File fileProject : recentProjects) {
				if (fileProject == null)
					continue;
//				String name = fileProject.getAbsolutePath();
//				int maxLength = 40;
//				if (name.length() > maxLength)
//					name = "..." + name.substring(name.length() - maxLength);
				String name = fileProject.getParentFile() != null ? fileProject.getParentFile().getName() + "/" + fileProject.getName() : fileProject.getName();
				name = ".../" + name;
				MenuItem item = new MenuItem(name);
				item.setOnAction(e2 -> {
					Project<BufferedImage> project;
					try {
						project = ProjectIO.loadProject(fileProject, BufferedImage.class);
						setProject(project);
					} catch (Exception e1) {
						DisplayHelpers.showErrorMessage("Project error", "Cannot find project " + fileProject.getName());
					}
				});
				menuRecent.getItems().add(item);
			}
		});
		
		
		// Create Edit menu
		Menu menuEdit = createMenu(
				"Edit",
				getActionMenuItem(GUIActions.UNDO),
				getActionMenuItem(GUIActions.REDO),
				null,
				getActionMenuItem(GUIActions.COPY_VIEW),
				getActionMenuItem(GUIActions.COPY_WINDOW),
				null,
				getActionMenuItem(GUIActions.PREFERENCES),
				createCommandAction(new ResetPreferencesCommand(), "Reset preferences")
				);

		// Create Tools menu
		ToggleGroup groupTools = new ToggleGroup();
		Menu menuTools = createMenu(
				"Tools",
				getActionCheckBoxMenuItem(GUIActions.MOVE_TOOL, groupTools),
				getActionCheckBoxMenuItem(GUIActions.RECTANGLE_TOOL, groupTools),
				getActionCheckBoxMenuItem(GUIActions.ELLIPSE_TOOL, groupTools),
				getActionCheckBoxMenuItem(GUIActions.LINE_TOOL, groupTools),
				getActionCheckBoxMenuItem(GUIActions.POLYGON_TOOL, groupTools),
				getActionCheckBoxMenuItem(GUIActions.BRUSH_TOOL, groupTools),
				getActionCheckBoxMenuItem(GUIActions.WAND_TOOL, groupTools),
				getActionCheckBoxMenuItem(GUIActions.POINTS_TOOL, groupTools)
				);
		
		Menu menuGestures = createMenu("Multi-touch gestures");
		addMenuItems(
				menuGestures,
				ActionUtils.createMenuItem(new Action("Turn on all gestures", e -> {
					PathPrefs.setUseScrollGestures(true);
					PathPrefs.setUseZoomGestures(true);
					PathPrefs.setUseRotateGestures(true);
				})),
				ActionUtils.createMenuItem(new Action("Turn off all gestures", e -> {
					PathPrefs.setUseScrollGestures(false);
					PathPrefs.setUseZoomGestures(false);
					PathPrefs.setUseRotateGestures(false);
				})),
				null,
				ActionUtils.createCheckMenuItem(createSelectableCommandAction(PathPrefs.useScrollGesturesProperty(), "Use scroll gestures")),
				ActionUtils.createCheckMenuItem(createSelectableCommandAction(PathPrefs.useZoomGesturesProperty(), "Use zoom gestures")),
				ActionUtils.createCheckMenuItem(createSelectableCommandAction(PathPrefs.useRotateGesturesProperty(), "Use rotate gestures"))
				);
		addMenuItems(
				menuTools,
				null,
				menuGestures);
		
//		if (PathPrefs.getRequestAdvancedControllers()) {
//			try {
//				// If we have an advanced input controller, try turning it on.
//				// Previously, we had a menu item... but here, we assume that if a controller is plugged in, then it's wanted.
//				// However, note that it doesn't like it if a controller is unplugged... in which case it won't work, even if it's plugged back in.
//				Class<?> cAdvancedController = getClassLoader().loadClass("qupath.lib.gui.input.AdvancedControllerActionFactory");
//				Method method = cAdvancedController.getMethod("tryToTurnOnAdvancedController", QuPathGUI.class);
//				if (Boolean.TRUE.equals(method.invoke(null, this))) {
//					logger.info("Advanced controllers turned ON");
//				} else
//					logger.debug("No advanced controllers found");
//			} catch (Exception e) {
//				logger.error("Unable to load advanced controller support");
//				logger.debug("{}", e);
//			}
//		}
		
		// Create View menu
		SlideLabelView slideLabelView = new SlideLabelView(this);
		ToggleGroup groupCellDisplay = new ToggleGroup();
		Menu menuView = createMenu(
				"View",
				getActionCheckBoxMenuItem(GUIActions.SHOW_ANALYSIS_PANEL),
				getActionMenuItem(GUIActions.SHOW_COMMAND_LIST),
//				createSelectableCommandAction(pinCommandList, "Pin command list", (Node)null, new KeyCodeCombination(KeyCode.L, KeyCombination.SHORTCUT_DOWN)),
				null,
				getActionMenuItem(GUIActions.BRIGHTNESS_CONTRAST),
				null,
				getActionCheckBoxMenuItem(GUIActions.TOGGLE_SYNCHRONIZE_VIEWERS),
				null,
				createMenu(
						"Zoom",
						createCommandAction(new ViewerSetDownsampleCommand(this, 0.25), "400%"),
						createCommandAction(new ViewerSetDownsampleCommand(this, 1), "100%"),
						createCommandAction(new ViewerSetDownsampleCommand(this, 2), "50%"),
						createCommandAction(new ViewerSetDownsampleCommand(this, 10), "10%"),
						createCommandAction(new ViewerSetDownsampleCommand(this, 100), "1%"),
						null,
						getActionMenuItem(GUIActions.ZOOM_IN),
						getActionMenuItem(GUIActions.ZOOM_OUT),
						createCheckMenuItem(getAction(GUIActions.ZOOM_TO_FIT))
						),
				getActionMenuItem(GUIActions.ROTATE_IMAGE),
				null,
				createMenu(
						"Cell display",
						getActionCheckBoxMenuItem(GUIActions.SHOW_CELL_BOUNDARIES, groupCellDisplay),
						getActionCheckBoxMenuItem(GUIActions.SHOW_CELL_NUCLEI, groupCellDisplay),
						getActionCheckBoxMenuItem(GUIActions.SHOW_CELL_BOUNDARIES_AND_NUCLEI, groupCellDisplay)
						),
				getActionCheckBoxMenuItem(GUIActions.SHOW_ANNOTATIONS),
				getActionCheckBoxMenuItem(GUIActions.FILL_ANNOTATIONS),
				getActionCheckBoxMenuItem(GUIActions.SHOW_TMA_GRID),
				getActionCheckBoxMenuItem(GUIActions.SHOW_TMA_GRID_LABELS),
				getActionCheckBoxMenuItem(GUIActions.SHOW_OBJECTS),
				getActionCheckBoxMenuItem(GUIActions.FILL_OBJECTS),
				createCheckMenuItem(createSelectableCommandAction(overlayOptions.showConnectionsProperty(), "Show object connections")),
				null,
				getActionCheckBoxMenuItem(GUIActions.SHOW_OVERVIEW),
				getActionCheckBoxMenuItem(GUIActions.SHOW_LOCATION),
				getActionCheckBoxMenuItem(GUIActions.SHOW_SCALEBAR),
				getActionCheckBoxMenuItem(GUIActions.SHOW_GRID),
				getActionMenuItem(GUIActions.GRID_SPACING),
				null,
				getActionMenuItem(GUIActions.VIEW_TRACKER),
				getActionMenuItem(GUIActions.MINI_VIEWER),
				createCheckMenuItem(createSelectableCommandAction(slideLabelView.showingProperty(), "Show slide label")),				
				null,
				getActionMenuItem(GUIActions.SHOW_LOG)
			);
		
		
		Menu menuObjects = createMenu(
				"Objects",
				createMenu(
						"Delete...",
						getActionMenuItem(GUIActions.DELETE_SELECTED_OBJECTS),
						null,
						getActionMenuItem(GUIActions.CLEAR_HIERARCHY),
						getActionMenuItem(GUIActions.CLEAR_ANNOTATIONS),
						getActionMenuItem(GUIActions.CLEAR_DETECTIONS)
						),
				createMenu(
						"Select...",
						createCommandAction(new ResetSelectionCommand(this), "Reset selection", null, new KeyCodeCombination(KeyCode.R, KeyCodeCombination.SHORTCUT_DOWN, KeyCodeCombination.SHIFT_DOWN)),
						null,
						createCommandAction(new SelectObjectsByClassCommand(this, TMACoreObject.class), "Select TMA cores"),
						createCommandAction(new SelectObjectsByClassCommand(this, PathAnnotationObject.class), "Select annotations"),
						createCommandAction(new SelectObjectsByClassCommand(this, PathDetectionObject.class), "Select detections"),
						createCommandAction(new SelectObjectsByClassCommand(this, PathCellObject.class), "Select cells"),
						null,
						createCommandAction(new SelectObjectsByMeasurementCommand(this), "Select by measurements (experimental)")
						),
				null,
				getActionMenuItem(GUIActions.RIGID_OBJECT_EDITOR),
				getActionMenuItem(GUIActions.SPECIFY_ANNOTATION),
				createPluginAction("Expand annotations", DilateAnnotationPlugin.class, null, false),
				getActionMenuItem(GUIActions.SELECT_ALL_ANNOTATION),
				getActionMenuItem(GUIActions.ANNOTATION_DUPLICATE),
				getActionMenuItem(GUIActions.TRANSFER_ANNOTATION),
				null,
				createCommandAction(new InverseObjectCommand(this), "Make inverse annotation"),
				createCommandAction(new MergeSelectedAnnotationsCommand(this), "Merge selected annotations"),
				createCommandAction(new ShapeSimplifierCommand(this), "Simplify annotation shape")
				);

		
		Menu menuTMA = createMenu(
				"TMA",
				createMenu(
					"Add...",
					createCommandAction(new TMAGridAdd(this, TMAAddType.ROW_BEFORE), "Add TMA row before"),
					createCommandAction(new TMAGridAdd(this, TMAAddType.ROW_AFTER), "Add TMA row after"),
					createCommandAction(new TMAGridAdd(this, TMAAddType.COLUMN_BEFORE), "Add TMA column before"),
					createCommandAction(new TMAGridAdd(this, TMAAddType.COLUMN_AFTER), "Add TMA column after")
					),
				createMenu(
						"Remove...",
						createCommandAction(new TMAGridRemove(this, TMARemoveType.ROW), "Remove TMA row"),
						createCommandAction(new TMAGridRemove(this, TMARemoveType.COLUMN), "Remove TMA column")
						),
				getActionMenuItem(GUIActions.TMA_RELABEL),
				createCommandAction(new TMAGridReset(this), "Reset TMA metadata"),
				getActionMenuItem(GUIActions.CLEAR_TMA_CORES),
				createCommandAction(new TMAGridView(this), "TMA grid summary view"),
//				createCommandAction(new TMAExplorer(this), "TMA explorer (experimental)"),
				null,
				createPluginAction("Find convex hull detections (TMA)", FindConvexHullDetectionsPlugin.class, this, false, null)
				);
		
		
		Menu menuMeasure = createMenu(
				"Measure",
				getActionMenuItem(GUIActions.MEASUREMENT_MAP),
				createCommandAction(new MeasurementManager(this), "Show measurement manager"),
				null,
				getActionMenuItem(GUIActions.SUMMARY_TMA),
				getActionMenuItem(GUIActions.SUMMARY_ANNOTATIONS),
				getActionMenuItem(GUIActions.SUMMARY_DETECTIONS)
//				null,
//				createCommandAction(new TMADescendantsMeasurementCommand(this), "Add core summary measurement (TMA)"),
//				null,
//				getActionMenuItem(GUIActions.KAPLAN_MEIER_TMA)
				);
		
		
		// Try to load a script editor
		Action actionScriptEditor = createCommandAction(new ShowScriptEditorCommand(this, false), "Show script editor");
		actionScriptEditor.setAccelerator(new KeyCodeCombination(KeyCode.BRACELEFT, KeyCodeCombination.SHORTCUT_DOWN, KeyCodeCombination.SHIFT_ANY));	
		Menu menuAutomate = createMenu(
				"Automate",
				actionScriptEditor,
				createCommandAction(new ScriptInterpreterCommand(this), "Script interpreter"),
				null,
				getActionMenuItem(GUIActions.WORKFLOW_DISPLAY),
				createCommandAction(new ShowScriptEditorCommand(this, true), "Create command history script")
				);
		
		// Add some plugins
		Menu menuAnalysis = createMenu(
				"Analyze",
				createMenu(
						"Preprocessing",
						getActionMenuItem(GUIActions.COLOR_DECONVOLUTION_REFINE)
						),
				createMenu(
						"Region identification",
						createMenu(
								"Tiles & superpixels",
								createPluginAction("Create tiles", TilerPlugin.class, this, false, null)
								)
						),
				createMenu(
						"Calculate features",
//						new PathPluginAction("Create tiles", TilerPlugin.class, this),
						createPluginAction("Add Intensity features (experimental)", IntensityFeaturesPlugin.class, this, true, null),
						createPluginAction("Add Haralick texture features (legacy)", HaralickFeaturesPlugin.class, this, true, null),
//						createPluginAction("Add Haralick texture features (feature test version)", HaralickFeaturesPluginTesting.class, this, imageRegionStore, null),
						createPluginAction("Add Coherence texture feature (experimental)", CoherenceFeaturePlugin.class, this, true, null),
						createPluginAction("Add Smoothed features", SmoothFeaturesPlugin.class, this, false, null),
						createPluginAction("Add Shape features (experimental)", ShapeFeaturesPlugin.class, this, false, null),
						null,
						createPluginAction("Add Local Binary Pattern features (experimental)", LocalBinaryPatternsPlugin.class, this, true, null)
						)
				);

		// Try to load classifiers
		Menu menuClassifiers = createMenu(
				"Classify",
				createCommandAction(new LoadClassifierCommand(this), "Load classifier"),
				null);

		addMenuItems(
				menuClassifiers,
				null,
				createCommandAction(new ResetClassificationsCommand(this, PathDetectionObject.class), "Reset detection classifications"),
				null,
				createCommandAction(new RandomTrainingRegionSelector(this, getAvailablePathClasses()), "Choose random training samples"),
				createCommandAction(new SingleFeatureClassifierCommand(this, PathDetectionObject.class), "Classify by specific feature")
			);
		
		Action actionUpdateCheck = new Action("Check for updates (web)", e -> {
			checkForUpdate(false);
		});
		
		Menu menuHelp = createMenu(
				"Help",
//				createCommandAction(new HelpCommand(this), "Documentation"),
				getAction(GUIActions.QUPATH_SETUP),
				null,
				createCommandAction(new OpenWebpageCommand(this, URL_DOCS), "Documentation (web)"),
				createCommandAction(new OpenWebpageCommand(this, URL_VIDEOS), "Demo videos (web)"),
//				createCommandAction(new OpenWebpageCommand(this, "http://go.qub.ac.uk/qupath-latest"), "Get latest version (web)"),
				actionUpdateCheck,
				null,
				createCommandAction(new OpenWebpageCommand(this, URL_CITATION), "Cite QuPath (web)"),
				createCommandAction(new OpenWebpageCommand(this, URL_EXTENSIONS), "Add extensions (web)"),
				createCommandAction(new OpenWebpageCommand(this, URL_BUGS), "Report bug (web)"),
				createCommandAction(new OpenWebpageCommand(this, URL_FORUM), "View user forum (web)"),
				createCommandAction(new OpenWebpageCommand(this, URL_SOURCE), "View source code (web)"),
				null,
				createCommandAction(new ShowLicensesCommand(this), "License"),
				createCommandAction(new ShowSystemInfoCommand(this), "System info"),
				createCommandAction(new ShowInstalledExtensionsCommand(this), "Installed extensions")
				);
		
		// Add all to menubar
		return addToMenuBar(
				getMenuBar(),
				menuFile,
				menuEdit,
				menuTools,
				menuView,
				menuObjects,
				menuTMA,
				menuMeasure,
				menuAutomate,
				menuAnalysis,
				menuClassifiers,
				menuHelp
				);
	}
	
	
	public Action createPluginAction(final String name, final Class<? extends PathPlugin> pluginClass, final String arg, final boolean includeRegionStore) {
		return createPluginAction(name, pluginClass, this, includeRegionStore, arg);
	}

	
	
	public Action createPluginAction(final String name, final String pluginClassName, final boolean includeRegionStore, final String arg) throws ClassNotFoundException {
		Class<PathPlugin> cls = (Class<PathPlugin>)getClassLoader().loadClass(pluginClassName);
		return createPluginAction(name, cls, this, includeRegionStore, arg);
	}
	
	
	/**
	 * Update project display.
	 */
	public void refreshProject() {
		projectBrowser.refreshProject();
	}
	
	
	public Action createPluginAction(final String name, final PathPlugin<BufferedImage> plugin, final String arg) {
		Action action = new Action(name, event -> {
			try {
				if (plugin instanceof PathInteractivePlugin) {
					PathInteractivePlugin<BufferedImage> pluginInteractive = (PathInteractivePlugin<BufferedImage>)plugin;
					ParameterDialogWrapper<BufferedImage> dialog = new ParameterDialogWrapper<>(pluginInteractive, pluginInteractive.getDefaultParameterList(getImageData()), new PluginRunnerFX(this, false));
					dialog.showDialog();
//					((PathInteractivePlugin<BufferedImage>)plugin).runInteractive(new PluginRunnerFX(this, false), arg);
				}
				else
					((PathPlugin<BufferedImage>)plugin).runPlugin(new PluginRunnerFX(this, false), arg);

			} catch (Exception e) {
				DisplayHelpers.showErrorMessage("Error", "Error running " + plugin.getName());
			}
		});
		return action;
	}
	
	/**
	 * Create an Action to construct and run a plugin interactively.
	 * 
	 * @param name
	 * @param pluginClass
	 * @param qupath
	 * @param includeRegionStore
	 * @param arg
	 * @return
	 */
	public static Action createPluginAction(final String name, final Class<? extends PathPlugin> pluginClass, final QuPathGUI qupath, final boolean includeRegionStore, final String arg) {
		try {
			Action action = new Action(name, event -> {
				PathPlugin<BufferedImage> plugin = qupath.createPlugin(pluginClass, includeRegionStore);
				qupath.runPlugin(plugin, arg, true);
			});
			return action;
		} catch (Exception e) {
			logger.error("Unable to initialize class " + pluginClass, e);
		}

		return null;
	}
	
	
	/**
	 * Run a plugin, interactively (i.e. launching a dialog) if necessary.
	 * 
	 * @param plugin
	 * @param arg
	 * @param doInteractive
	 */
	public void runPlugin(final PathPlugin<BufferedImage> plugin, final String arg, final boolean doInteractive) {
		try {
			// TODO: Check safety...
			if (doInteractive && plugin instanceof PathInteractivePlugin) {
				PathInteractivePlugin<BufferedImage> pluginInteractive = (PathInteractivePlugin<BufferedImage>)plugin;
				ParameterList params = pluginInteractive.getDefaultParameterList(getImageData());
				// Update parameter list, if necessary
				if (arg != null) {
					Map<String, String> map = GeneralTools.parseArgStringValues(arg);
					// We use the US locale because we need to ensure decimal points (not commas)
					ParameterList.updateParameterList(params, map, Locale.US);
				}
				ParameterDialogWrapper<BufferedImage> dialog = new ParameterDialogWrapper<>(pluginInteractive, params, new PluginRunnerFX(this, false));
				dialog.showDialog();
			}
			else
				plugin.runPlugin(new PluginRunnerFX(this, false), arg);

		} catch (Exception e) {
			logger.error("Unable to run plugin " + plugin, e);
		}
	}
	
	/**
	 * Create a plugin from a specified class.
	 * 
	 * @param pluginClass
	 * @param includeRegionStore
	 * @return
	 */
	@SuppressWarnings("unchecked")
	public PathPlugin<BufferedImage> createPlugin(final Class<? extends PathPlugin> pluginClass, final boolean includeRegionStore) {
		PathPlugin<BufferedImage> plugin = null;
		try {
			if (includeRegionStore) {
				try {
					Constructor<? extends PathPlugin> constructor = pluginClass.getConstructor(ImageRegionStore.class);
					plugin = constructor.newInstance(getImageRegionStore());
				} catch (NoSuchMethodException e) {
					// Ideally would check properly, instead of relying on this...
				}
			}
			if (plugin == null)
				plugin = pluginClass.getConstructor().newInstance();
		} catch (Exception e1) {
			logger.error("Unable to construct plugin {}", pluginClass, e1);
		}
		return plugin;
	}
	
	
	
//	public static Action createPluginAction(final String name, final Class<? extends PathPlugin> pluginClass, final QuPathGUI qupath, final DefaultImageRegionStore regionStore, final String arg) {
//		Action action = new Action(name, event -> {
//		
//			QuPathViewer viewer = qupath.getViewer();
//			ImageServer<BufferedImage> server = viewer.getServer();
//			if (server == null) {
//				// TODO: Display an error message to the user!
//				logger.error("No whole slide image server could be found!");
//				return;
//			}
//			try {
//				PathPlugin plugin;
//				if (regionStore != null)
//					plugin = pluginClass.getConstructor(ImageRegionStore.class).newInstance(regionStore);
//				else
//					plugin = pluginClass.getConstructor().newInstance();
//
//				// TODO: Check safety...
//				if (plugin instanceof PathInteractivePlugin)
//					((PathInteractivePlugin<BufferedImage>)plugin).runInteractive(PluginRunnerFactory.makePluginRunnerFX(qupath, false), arg);
//				else
//					((PathPlugin<BufferedImage>)plugin).runPlugin(PluginRunnerFactory.makePluginRunnerFX(qupath, false), arg);
//							
//			} catch (Exception e) {
//				logger.error("Unable to initialize class " + pluginClass, e);
//			}
//			
//		});
//		
//		return action;
//	}
	
	
	
	public static Action createCommandAction(final PathCommand command, final String name, final Node icon, final KeyCombination accelerator) {
		Action action = new Action(name, e -> command.run());
		action.setAccelerator(accelerator);
		action.setGraphic(icon);
		return action;
	}
	
//	Action createCommandAction(final PathCommand command, final String name, final PathIconFactory.PathIcons icon, final KeyCombination accelerator) {
//		return createCommandAction(command, name, PathIconFactory.createNode(iconSize, iconSize, icon), accelerator);
//	}

	public Action createCommandAction(final String className, final String name, final Object... arguments) {
		try {
			Class<? extends PathCommand> cls = (Class<PathCommand>)getClassLoader().loadClass(className);
			Class<?>[] classes = new Class<?>[arguments.length];
			for (int i = 0; i < arguments.length; i++)
				classes[i] = arguments[i].getClass();
			Constructor<? extends PathCommand> constructor = cls.getConstructor(classes);
			PathCommand pathCommand = constructor.newInstance(arguments);
			return createCommandAction(pathCommand, name);
		} catch (Exception e) {
			logger.error("Unable to construct command: {}", e);
		}
		return null;
	}
	
	public static Action createCommandAction(final PathCommand command, final String name) {
		return createCommandAction(command, name, (Node)null, null);
	}
	
	public static Action createSelectableCommandAction(final ObservableValue<Boolean> property, final String name) {
		return createSelectableCommandAction(property, name, (Node)null, null);
	}

	public static Action createSelectableCommandAction(final ObservableValue<Boolean> property, final String name, final Node icon, final KeyCombination accelerator) {
//		Action action = new Action(name, e -> property.set(!property.get()));
		Action action = new Action(name);
		if (property instanceof Property)
			action.selectedProperty().bindBidirectional((Property<Boolean>)property);			
		else
			action.selectedProperty().bind(property);
		action.getProperties().put("Selectable", Boolean.TRUE);
		action.setAccelerator(accelerator);
		action.setGraphic(icon);
		return action;
//		return new PathSelectableAction(command, name, node, accelerator);
	}
	
	private Action createSelectableCommandAction(final ObservableValue<Boolean> property, final String name, final PathIconFactory.PathIcons icon, final KeyCombination accelerator) {
		return createSelectableCommandAction(property, name, PathIconFactory.createNode(iconSize, iconSize, icon), accelerator);
	}

	private Action createSelectableCommandAction(final PathSelectableCommand command, final String name, final Node icon, final KeyCombination accelerator) {
		Action action = new Action(name, e -> command.setSelected(!command.isSelected()));
		action.selectedProperty().addListener(e -> {
			command.setSelected(action.isSelected());
		});
		action.getProperties().put("Selectable", Boolean.TRUE);
		action.setAccelerator(accelerator);
		action.setGraphic(icon);
		return action;
//		return new PathSelectableAction(command, name, node, accelerator);
	}

	private Action createSelectableCommandAction(final PathSelectableCommand command, final String name, final Modes mode, final KeyCombination accelerator) {
		Action action = createSelectableCommandAction(command, name, PathIconFactory.createNode(iconSize, iconSize, mode), accelerator);
		// Register in the map
		if (mode != null)
			modeActions.put(mode, action);
		return action;
	}
	
	
	
	public void addToolbarSeparator() {
		toolbar.toolbar.getItems().add(new Separator(Orientation.VERTICAL));
	}
	
	public void addToolbarCommand(final String name, final PathCommand command, final Node icon) {
		toolbar.toolbar.getItems().add(getActionButton(createCommandAction(command, name, icon, null), icon != null));
	}
	
	public void addToolbarButton(final Button button) {
		toolbar.toolbar.getItems().add(button);
	}
	
//	public void addToolbarCommand(final String name, final PathCommand command, final Icon icon) {
//		toolbar.toolbar.getItems().add(getActionButton(createCommandAction(command, name, PathIconFactory.createNode(icon), null), icon != null));
//	}
	

	
	
	protected Action createAction(GUIActions actionType) {
//		QuPathViewerPlus viewer = viewerManager.getActiveViewer();
		Action action;
		switch (actionType) {
		case BRIGHTNESS_CONTRAST:
			return createCommandAction(new BrightnessContrastCommand(this), "Brightness/Contrast", PathIconFactory.createNode(iconSize, iconSize, PathIconFactory.PathIcons.CONTRAST), new KeyCodeCombination(KeyCode.C, KeyCombination.SHIFT_DOWN));
		case LINE_TOOL:
			action = createSelectableCommandAction(new ToolSelectable(this, Modes.LINE), "Line tool", Modes.LINE, new KeyCodeCombination(KeyCode.L));
			action.disabledProperty().bind(Bindings.createBooleanBinding(() -> !tools.containsKey(Modes.LINE), tools));
			return action;
		case ELLIPSE_TOOL:
			action = createSelectableCommandAction(new ToolSelectable(this, Modes.ELLIPSE), "Ellipse tool", Modes.ELLIPSE, new KeyCodeCombination(KeyCode.O));
			action.disabledProperty().bind(Bindings.createBooleanBinding(() -> !tools.containsKey(Modes.ELLIPSE), tools));
			return action;
		case MOVE_TOOL:
			action = createSelectableCommandAction(new ToolSelectable(this, Modes.MOVE), "Move tool", Modes.MOVE, new KeyCodeCombination(KeyCode.M));
			action.disabledProperty().bind(Bindings.createBooleanBinding(() -> !tools.containsKey(Modes.MOVE), tools));
			return action;
		case POINTS_TOOL:
			action = createSelectableCommandAction(new ToolSelectable(this, Modes.POINTS), "Points tool", Modes.POINTS, new KeyCodeCombination(KeyCode.PERIOD));
			action.disabledProperty().bind(Bindings.createBooleanBinding(() -> !tools.containsKey(Modes.POINTS), tools));
			return action;
		case POLYGON_TOOL:
			action = createSelectableCommandAction(new ToolSelectable(this, Modes.POLYGON), "Polygon tool", Modes.POLYGON, new KeyCodeCombination(KeyCode.P));
			action.disabledProperty().bind(Bindings.createBooleanBinding(() -> !tools.containsKey(Modes.POLYGON), tools));
			return action;
		case BRUSH_TOOL:
			action = createSelectableCommandAction(new ToolSelectable(this, Modes.BRUSH), "Brush tool", Modes.BRUSH, new KeyCodeCombination(KeyCode.B));
			action.disabledProperty().bind(Bindings.createBooleanBinding(() -> !tools.containsKey(Modes.BRUSH), tools));
			return action;
		case RECTANGLE_TOOL:
			action = createSelectableCommandAction(new ToolSelectable(this, Modes.RECTANGLE), "Rectangle tool", Modes.RECTANGLE, new KeyCodeCombination(KeyCode.R));
			action.disabledProperty().bind(Bindings.createBooleanBinding(() -> !tools.containsKey(Modes.RECTANGLE), tools));
			return action;
		case WAND_TOOL:
			action = createSelectableCommandAction(new ToolSelectable(this, Modes.WAND), "Wand tool", Modes.WAND, new KeyCodeCombination(KeyCode.W));
			action.disabledProperty().bind(Bindings.createBooleanBinding(() -> !tools.containsKey(Modes.WAND), tools));
			return action;
		case SHOW_GRID:
			return createSelectableCommandAction(overlayOptions.showGridProperty(), "Show grid", PathIconFactory.PathIcons.GRID, new KeyCodeCombination(KeyCode.G, KeyCombination.SHIFT_DOWN));
		case SHOW_LOCATION:
			return createSelectableCommandAction(viewerDisplayOptions.showLocationProperty(), "Show cursor location", PathIconFactory.PathIcons.LOCATION, null);
		case SHOW_OVERVIEW:
			return createSelectableCommandAction(viewerDisplayOptions.showOverviewProperty(), "Show slide overview", PathIconFactory.PathIcons.OVERVIEW, null);
		case SHOW_SCALEBAR:
			return createSelectableCommandAction(viewerDisplayOptions.showScalebarProperty(), "Show scalebar", PathIconFactory.PathIcons.SHOW_SCALEBAR, null);
		case SHOW_ANALYSIS_PANEL:
			// I don't understand why registering a listener within the ShowAnalysisPanelSelectable constructor didn't work... but it didn't
			ShowAnalysisPanelSelectable temp = new ShowAnalysisPanelSelectable(pane, splitPane, analysisPanel, viewerManager, true);
			action = createSelectableCommandAction(temp.showPanelProperty(), "Show analysis panel", PathIconFactory.PathIcons.MEASURE, new KeyCodeCombination(KeyCode.A, KeyCombination.SHIFT_DOWN));
			action.selectedProperty().addListener((e, f, g) -> temp.setAnalysisPanelVisible(g));
			return action;
		case ZOOM_TO_FIT:
			return createSelectableCommandAction(zoomToFit, "Zoom to fit", PathIconFactory.PathIcons.ZOOM_TO_FIT, null);
		case ZOOM_IN:
			return createCommandAction(new ZoomCommand.ZoomIn(this), "Zoom in", PathIconFactory.createNode(iconSize, iconSize, PathIconFactory.PathIcons.ZOOM_IN), new KeyCodeCombination(KeyCode.PLUS));
		case ZOOM_OUT:
			return createCommandAction(new ZoomCommand.ZoomOut(this), "Zoom out", PathIconFactory.createNode(iconSize, iconSize, PathIconFactory.PathIcons.ZOOM_OUT), new KeyCodeCombination(KeyCode.MINUS));
		case COPY_VIEW:
			return createCommandAction(new CopyViewToClipboardCommand(this, false), "Copy view to clipboard", null, new KeyCodeCombination(KeyCode.C, KeyCombination.SHORTCUT_DOWN));
		case COPY_WINDOW:
			return createCommandAction(new CopyViewToClipboardCommand(this, true), "Copy window to clipboard");
		case OPEN_IMAGE:
			return createCommandAction(new OpenCommand(this), "Open...", null, new KeyCodeCombination(KeyCode.O, KeyCombination.SHORTCUT_DOWN));
		case OPEN_IMAGE_OR_URL:
			return createCommandAction(new OpenCommand(this, true), "Open URL...", null, new KeyCodeCombination(KeyCode.O, KeyCombination.SHORTCUT_DOWN, KeyCombination.SHIFT_DOWN));
		case SAVE_DATA_AS:
			return createCommandAction(new SerializeImageDataCommand(this, false, true), "Save As", null, new KeyCodeCombination(KeyCode.S, KeyCombination.SHORTCUT_DOWN, KeyCombination.SHIFT_DOWN));
		case SAVE_DATA:
			return createCommandAction(new SerializeImageDataCommand(this, true, true), "Save", null, new KeyCodeCombination(KeyCode.S, KeyCombination.SHORTCUT_DOWN));
		case SHOW_ANNOTATIONS:
			return createSelectableCommandAction(overlayOptions.showAnnotationsProperty(), "Show annotations", PathIconFactory.PathIcons.ANNOTATIONS, new KeyCodeCombination(KeyCode.A));
		case FILL_ANNOTATIONS:
			return createSelectableCommandAction(overlayOptions.fillAnnotationsProperty(), "Fill annotations", PathIconFactory.PathIcons.ANNOTATIONS_FILL, new KeyCodeCombination(KeyCode.F, KeyCombination.SHIFT_DOWN));	
		case SHOW_TMA_GRID:
			return createSelectableCommandAction(overlayOptions.showTMAGridProperty(), "Show TMA grid", PathIconFactory.PathIcons.TMA_GRID, new KeyCodeCombination(KeyCode.G));
		case SHOW_TMA_GRID_LABELS:
			return createSelectableCommandAction(overlayOptions.showTMACoreLabelsProperty(), "Show TMA grid labels");
		case SHOW_OBJECTS:
			return createSelectableCommandAction(overlayOptions.showObjectsProperty(), "Show detections", PathIconFactory.PathIcons.DETECTIONS, new KeyCodeCombination(KeyCode.H));
		case FILL_OBJECTS:
			return createSelectableCommandAction(overlayOptions.fillObjectsProperty(), "Fill detections", PathIconFactory.PathIcons.DETECTIONS_FILL, new KeyCodeCombination(KeyCode.F));	
		case SPECIFY_ANNOTATION:
			return createCommandAction(new SpecifyAnnotationCommand(this), "Specify annotation");
		case ANNOTATION_DUPLICATE:
			return createCommandAction(new DuplicateAnnotationCommand(this), "Duplicate annotation", null, new KeyCodeCombination(KeyCode.D, KeyCombination.SHIFT_DOWN));
		case GRID_SPACING:
			return createCommandAction(new SetGridSpacingCommand(overlayOptions), "Set grid spacing");
		case COUNTING_PANEL:
			return createCommandAction(new CountingPanelCommand(this), "Counting tool", PathIconFactory.createNode(iconSize, iconSize, Modes.POINTS), null);
		case CONVEX_POINTS:
			PathPrefs.showPointHullsProperty().addListener(e -> {
				for (QuPathViewer v : getViewers())
					v.repaint();
			});
			return createSelectableCommandAction(PathPrefs.showPointHullsProperty(), "Show point convex hull");
		case USE_SELECTED_COLOR:
			PathPrefs.useSelectedColorProperty().addListener(e -> {
				for (QuPathViewer v : getViewers())
					v.repaint();
			});
			return createSelectableCommandAction(PathPrefs.useSelectedColorProperty(), "Use selected color for points");
		case DETECTIONS_TO_POINTS:
			return createCommandAction(new DetectionsToPointsCommand(this), "Convert detections to points");
		case ROTATE_IMAGE:
			return createCommandAction(new RotateImageCommand(this), "Rotate image");
		case MINI_VIEWER:
			return createCommandAction(new MiniViewerCommand(this), "Show mini viewer");
		case TMA_SCORE_IMPORTER:
			return createCommandAction(new TMAScoreImportCommand(this), "Import TMA map");
		case TMA_RELABEL:
			return createCommandAction(new TMAGridRelabel(this), "Relabel TMA grid");
//		case OVERLAY_OPACITY:
//			return new OpacityAction(this, overlayOptions);
		case COLOR_DECONVOLUTION_REFINE:
			return createCommandAction(new EstimateStainVectorsCommand(this), "Estimate stain vectors");
//			return createCommandAction(new ColorDeconvolutionRefineAction(this), "Refine color deconvolution stains");
		
		case SHOW_COMMAND_LIST:
			return createCommandAction(new CommandListDisplayCommand(this), "Show command list", null, new KeyCodeCombination(KeyCode.L, KeyCombination.SHORTCUT_DOWN));

		case SHOW_CELL_BOUNDARIES:
			return createSelectableCommandAction(new CellDisplaySelectable(overlayOptions, CellDisplayMode.BOUNDARIES_ONLY), "Cell boundaries only", PathIconFactory.createNode(iconSize, iconSize, PathIcons.CELL_ONLY), null);
		case SHOW_CELL_NUCLEI:
			return createSelectableCommandAction(new CellDisplaySelectable(overlayOptions, CellDisplayMode.NUCLEI_ONLY), "Nuclei only", PathIconFactory.createNode(iconSize, iconSize, PathIcons.CELL_NULCEI_BOTH), null);
		case SHOW_CELL_BOUNDARIES_AND_NUCLEI:
			return createSelectableCommandAction(new CellDisplaySelectable(overlayOptions, CellDisplayMode.NUCLEI_AND_BOUNDARIES), "Nuclei & cell boundaries", PathIconFactory.createNode(iconSize, iconSize, PathIcons.NUCLEI_ONLY), null);
		
		case RIGID_OBJECT_EDITOR:
			return createCommandAction(new RigidObjectEditorCommand(this), "Rotate annotation", null, new KeyCodeCombination(KeyCode.R, KeyCombination.SHIFT_DOWN, KeyCombination.ALT_DOWN, KeyCombination.SHORTCUT_DOWN));
			
		case SUMMARY_TMA:
			return createCommandAction(new SummaryMeasurementTableCommand(this, TMACoreObject.class), "Show TMA measurements");
//			return createCommandAction(new SummaryTableCommand(this, TMACoreObject.class), "Show TMA core measurements");
		case SUMMARY_DETECTIONS:
			return createCommandAction(new SummaryMeasurementTableCommand(this, PathDetectionObject.class), "Show detection measurements");
//			return createCommandAction(new SummaryTableCommand(this, PathDetectionObject.class), "Show detection measurements");
		case SUMMARY_ANNOTATIONS:
			return createCommandAction(new SummaryMeasurementTableCommand(this, PathAnnotationObject.class), "Show annotation measurements");
		
		case VIEW_TRACKER:
			return createCommandAction(new ViewTrackerCommand(this), "Show tracking panel", null, new KeyCodeCombination(KeyCode.T, KeyCombination.SHIFT_DOWN)); // TODO: Note: this only works with the original viewer
		case MEASUREMENT_MAP:
			return createCommandAction(new MeasurementMapCommand(this), "Show measurement maps", null, new KeyCodeCombination(KeyCode.M, KeyCombination.SHORTCUT_DOWN, KeyCombination.SHIFT_DOWN));
		case WORKFLOW_DISPLAY:
			return createCommandAction(new WorkflowDisplayCommand(this), "Show workflow command history", null, new KeyCodeCombination(KeyCode.W, KeyCombination.SHORTCUT_DOWN, KeyCombination.SHIFT_DOWN));
		case TMA_EXPORT_DATA:
			return createCommandAction(new TMAExporterCommand(this), "Export TMA data");
			
		case SHOW_LOG:
			return createCommandAction(new LogViewerCommand(this), "Show log", null, new KeyCodeCombination(KeyCode.L, KeyCombination.SHIFT_DOWN, KeyCombination.SHORTCUT_DOWN));
			
		
		case DELETE_SELECTED_OBJECTS:
			return createCommandAction(new DeleteSelectedObjectsCommand(this), "Delete selected objects");
		case CLEAR_HIERARCHY:
			return createCommandAction(new DeleteObjectsCommand(this, null), "Delete all objects");
		case CLEAR_DETECTIONS:
			return createCommandAction(new DeleteObjectsCommand(this, PathDetectionObject.class), "Delete all detections");
		case CLEAR_TMA_CORES:
			return createCommandAction(new DeleteObjectsCommand(this, TMACoreObject.class), "Delete TMA grid");
		case CLEAR_ANNOTATIONS:
			return createCommandAction(new DeleteObjectsCommand(this, PathAnnotationObject.class), "Delete all annotations");
			
			
		case PROJECT_NEW:
			return createCommandAction(new ProjectCreateCommand(this), "Create project");
		case PROJECT_OPEN:
			return createCommandAction(new ProjectOpenCommand(this), "Open project");
		case PROJECT_CLOSE:
			return createCommandAction(new ProjectCloseCommand(this), "Close project");
		case PROJECT_SAVE:
			return createCommandAction(new ProjectSaveCommand(this), "Save project");
		case PROJECT_IMPORT_IMAGES:
			return createCommandAction(new ProjectImportImagesCommand(this), "Add images");
		case PROJECT_EXPORT_IMAGE_LIST:
			return createCommandAction(new ProjectExportImageListCommand(this), "Export image list");			
		case PROJECT_METADATA:
			return createCommandAction(new ProjectMetadataEditorCommand(this), "Edit project metadata");
			
		case PREFERENCES:
			return createCommandAction(new PreferencesCommand(this, prefsPanel), "Preferences...", PathIconFactory.createNode(iconSize, iconSize, PathIcons.COG), new KeyCodeCombination(KeyCode.COMMA, KeyCombination.SHORTCUT_DOWN));
		
		case QUPATH_SETUP:
			return createCommandAction(new QuPathSetupCommand(this), "Show setup options");
			
		case TMA_ADD_NOTE:
			return createCommandAction(new TMAAddNote(this), "Add TMA note");
			
		case TRANSFER_ANNOTATION:
			return createCommandAction(new TransferAnnotationCommand(this), "Transfer last annotation", null, new KeyCodeCombination(KeyCode.E, KeyCombination.SHIFT_DOWN));
		case SELECT_ALL_ANNOTATION:
			return createCommandAction(new SelectAllAnnotationCommand(this), "Create full image annotation", null, new KeyCodeCombination(KeyCode.A, KeyCombination.SHIFT_DOWN, KeyCombination.SHORTCUT_DOWN));
		
		case TOGGLE_SYNCHRONIZE_VIEWERS:
			return createSelectableCommandAction(viewerManager.synchronizeViewersProperty(), "Synchronize viewers", (Node)null, new KeyCodeCombination(KeyCode.S, KeyCombination.SHIFT_DOWN, KeyCombination.ALT_DOWN, KeyCombination.SHORTCUT_DOWN));
			
		case UNDO:
			Action actionUndo = new Action("Undo", e -> undoRedoManager.undoOnce());
			actionUndo.disabledProperty().bind(undoRedoManager.canUndo().not());
			actionUndo.setAccelerator(new KeyCodeCombination(KeyCode.Z, KeyCodeCombination.SHORTCUT_DOWN));
			return actionUndo;
		case REDO:
			Action actionRedo = new Action("Redo", e -> undoRedoManager.redoOnce());
			actionRedo.disabledProperty().bind(undoRedoManager.canRedo().not());
			actionRedo.setAccelerator(new KeyCodeCombination(KeyCode.Z, KeyCodeCombination.SHORTCUT_DOWN, KeyCodeCombination.SHIFT_DOWN));
			return actionRedo;
			
		default:
			return null;
		}
	}
	
	
	public void setModeSwitchingEnabled(final boolean enabled) {
		modeSwitchEnabled = enabled;
		for (Action action : modeActions.values())
			action.setDisabled(!enabled);
	}
	
	public boolean isModeSwitchingEnabled() {
		return modeSwitchEnabled;
	}

	
	private void initializeTools() {
		// Create tools
		putToolForMode(Modes.MOVE, new MoveTool(this));
		putToolForMode(Modes.RECTANGLE, new RectangleTool(this));
		putToolForMode(Modes.ELLIPSE, new EllipseTool(this));
		putToolForMode(Modes.LINE, new LineTool(this));
		putToolForMode(Modes.POINTS, new PointsTool(this));
		putToolForMode(Modes.POLYGON, new PolygonTool(this));
		putToolForMode(Modes.BRUSH, new BrushTool(this));
	}
	
	
	/**
	 * Set a PathTool for use with a specified Mode.
	 * 
	 * This will replace the default tool for that mode.  The purpose of this method is to allow 
	 * 'better' implementations of the tools to be implemented elsewhere (e.g. in extensions that 
	 * require optional dependencies).
	 * 
	 * @param mode
	 * @param tool
	 */
	public void putToolForMode(final Modes mode, final PathTool tool) {
		tools.put(mode, tool);
	}
	
	
	@Override
	public void setMode(Modes mode) {
		if (!Platform.isFxApplicationThread()) {
			Platform.runLater(() -> setMode(mode));
			return;
		}
		if (!modeSwitchEnabled) {
			logger.warn("Mode switching currently disabled - cannot change to {}", mode);
			return;
		}
		this.mode = mode;
		// Ensure actions are set appropriately
		Action action = modeActions.get(mode);
		if (action != null)
			action.setSelected(true);
		
		activateTools(getViewer());
		
		if (mode == Modes.POINTS)
			getAction(GUIActions.COUNTING_PANEL).handle(null);
		
//		for (QuPathViewerPlus viewer : viewerManager.getViewers())
//			viewer.setMode(mode);
//		getViewer().setMode(mode);
		updateCursor();
	}
	
	
	/**
	 * Request that a specified Jar file be added to the extension classpath.
	 * 
	 * Note: This is really intended for dependencies that should remain where they are 
	 * on disk (e.g. because they are included in other applications).
	 * 
	 * Jars containing QuPath extensions should be copied directly into the extensions 
	 * directory instead.
	 * 
	 * @param file
	 * @return
	 */
	public boolean addExtensionJar(final File file) {
		return extensionClassLoader.addJAR(file);
	}
	
	
	
	/**
	 * Set the cursor for all the viewers.
	 * 
	 * @param cursor
	 */
	protected void updateCursor() {
		if (stage == null || stage.getScene() == null)
			return;
		switch(getMode()) {
		case MOVE:
			updateCursor(Cursor.HAND);
			break;
		default:
			updateCursor(Cursor.DEFAULT);
		}		
	}
	
	/**
	 * Set the cursor for all the viewers.
	 * 
	 * @param cursor
	 */
	protected void updateCursor(final Cursor cursor) {
		for (QuPathViewer viewer : getViewers())
			viewer.getView().setCursor(cursor);
	}

	
	/**
	 * Get a reference to the current ScriptEditor (which may or may not be open at the moment).
	 * 
	 * @return
	 */
	public ScriptEditor getScriptEditor() {
		if (scriptEditor == null) {
			scriptEditor = new DefaultScriptEditor(this);
		}
		return scriptEditor;
	}
	
	
	/**
	 * Set a new ScriptEditor, which will be used from now on.
	 * 
	 * @param scriptEditor
	 */
	public void setScriptEditor(final ScriptEditor scriptEditor) {
		this.scriptEditor = scriptEditor;
	}
	
	
	
	/**
	 * Repaint the viewer.  In the future, if multiple viewers are registered with the GUI 
	 * (not yet possible) then this may result in all being repainted.
	 */
	public void repaintViewers() {
		viewerManager.repaintViewers();
	}
	

	@Override
	public Modes getMode() {
		return mode;
	}
	
	public MenuItem getActionMenuItem(GUIActions actionType) {
		Action action = getAction(actionType);
		return createMenuItem(action);
	}
	
	public static CheckBox createCheckBox(final Action action) {
		return ActionUtils.createCheckBox(action);
	}
	
	
	public static MenuItem createMenuItem(final Action action) {
		return bindVisibilityForExperimental(ActionUtils.createMenuItem(action));
	}
	
	public static CheckMenuItem createCheckMenuItem(final Action action) {
		return bindVisibilityForExperimental(ActionUtils.createCheckMenuItem(action));
	}
	
	/**
	 * Flag to indicate that menus are being initialized.
	 * All menu items should be 'visible' during this time, and the system menubar shouldn't be used.
	 * This is an attempt to workaround a Java issue (at least on OS X) where IndexOutOfBoundsExceptions occur 
	 * when messing around with the system menubar with visible/invisible items.
	 */
	private static BooleanProperty initializingMenus = new SimpleBooleanProperty(false);
	
	private static BooleanBinding showExperimentalOptions = PathPrefs.showExperimentalOptionsProperty().or(initializingMenus);
	private static BooleanBinding showTMAOptions = PathPrefs.showTMAOptionsProperty().or(initializingMenus);
	private static BooleanBinding showLegacyOptions = PathPrefs.showLegacyOptionsProperty().or(initializingMenus);
	
	private static <T extends MenuItem> T bindVisibilityForExperimental(final T menuItem) {
		String text = menuItem.getText().toLowerCase().trim();
		if (text.equals("experimental") || text.endsWith("experimental)"))
			menuItem.visibleProperty().bind(showExperimentalOptions);
		else if (text.equals("tma") || text.endsWith("tma)"))
			menuItem.visibleProperty().bind(showTMAOptions);
		else if (text.equals("legacy") || text.endsWith("legacy)"))
			menuItem.visibleProperty().bind(showLegacyOptions);
		return menuItem;
	}
	
	
	private static RadioMenuItem createRadioMenuItem(final Action action, final ToggleGroup group) {
		RadioMenuItem menuItem = ActionUtils.createRadioMenuItem(action);
		menuItem.setToggleGroup(group);
		return bindVisibilityForExperimental(menuItem);
	}
	

	public MenuItem getActionCheckBoxMenuItem(GUIActions actionType, ToggleGroup group) {
		Action action = getAction(actionType);
		if (group != null)
			return createRadioMenuItem(action, group);
		else
			return createCheckMenuItem(action);
	}
	
	public MenuItem getActionCheckBoxMenuItem(GUIActions actionType) {
		return getActionCheckBoxMenuItem(actionType, null);
	}
	
	public CheckBox getActionCheckBox(GUIActions actionType, boolean hideActionText) {
		// Not sure why we have to bind?
		Action action = getAction(actionType);
		CheckBox button = createCheckBox(action);
		button.selectedProperty().bindBidirectional(action.selectedProperty());
		if (hideActionText) {
			button.setTooltip(new Tooltip(button.getText()));
			button.setText("");
		}
		return button;
	}
	
	public ToggleButton getActionToggleButton(GUIActions actionType, boolean hideActionText, ToggleGroup group) {
		Action action = getAction(actionType);
		ToggleButton button = ActionUtils.createToggleButton(action, hideActionText ? ActionTextBehavior.HIDE : ActionTextBehavior.SHOW);
		if (hideActionText && action.getText() != null) {
			Tooltip.install(button, new Tooltip(action.getText()));
//			button.setTooltip(new Tooltip(action.getText()));
////			button.setText(null);
		}
		
		// Internally, ControlsFX duplicates graphics (or gives up) because Nodes can't appear multiple times the scene graph
		// Consequently, we need to bind changes to the text fill here so that they filter through
		if (button.getGraphic() instanceof Glyph) {
			((Glyph)button.getGraphic()).textFillProperty().bind(((Glyph)action.getGraphic()).textFillProperty());
		}
		
		if (group != null)
			button.setToggleGroup(group);
		return button;
	}

	public ToggleButton getActionToggleButton(GUIActions actionType, boolean hideActionText) {
		return getActionToggleButton(actionType, hideActionText, null);
	}
	
	public ToggleButton getActionToggleButton(GUIActions actionType, boolean hideActionText, ToggleGroup group, boolean isSelected) {
		ToggleButton button = getActionToggleButton(actionType, hideActionText, group);
		return button;
	}

	public ToggleButton getActionToggleButton(GUIActions actionType, boolean hideActionText, boolean isSelected) {
		return getActionToggleButton(actionType, hideActionText, null, isSelected);
	}
	
	public Button getActionButton(GUIActions actionType, boolean hideActionText) {
		return getActionButton(getAction(actionType), hideActionText);
	}
	
	public Button getActionButton(Action action, boolean hideActionText) {
		Button button = ActionUtils.createButton(action, hideActionText ? ActionTextBehavior.HIDE : ActionTextBehavior.SHOW);
		if (hideActionText && action.getText() != null) {
			Tooltip.install(button, new Tooltip(action.getText()));
		}
		return button;
	}
	
	/**
	 * Get an Action associated by this GUI.
	 * It can be useful if associated buttons etc. or an alternative layout are being created elsewhere.
	 * 
	 * @param actionType
	 * @return
	 */
	public Action getAction(GUIActions actionType) {
		Action action = actionMap.get(actionType);
		if (action == null) {
			action = createAction(actionType);
			
			if (action.getAccelerator() != null)
				mapActions.put(action.getAccelerator(), action);
			
			actionMap.put(actionType, action);
		}
		return action;
	}

	
	private ObservableMap<Modes, PathTool> tools = FXCollections.observableMap(new HashMap<>());
	
	
	private Control createAnalysisPanel() {
		TabPane tabbedPanel = new TabPane();
		tabbedPanel.setTabClosingPolicy(TabClosingPolicy.UNAVAILABLE);
		projectBrowser = new ProjectBrowser(this);

		tabbedPanel.getTabs().add(new Tab("Project", projectBrowser.getPane()));
		PathImageDetailsPanel pathImageDetailsPanel = new PathImageDetailsPanel(this);
		tabbedPanel.getTabs().add(new Tab("Image", pathImageDetailsPanel.getContainer()));

		final PathAnnotationPanel panelAnnotations = new PathAnnotationPanel(this);
		SplitPane splitAnnotations = new SplitPane();
		splitAnnotations.setOrientation(Orientation.VERTICAL);
		splitAnnotations.getItems().addAll(
				panelAnnotations.getPane(),
				new SelectedMeasurementTableView(this).getTable());
		tabbedPanel.getTabs().add(new Tab("Annotations", splitAnnotations));

		final PathObjectHierarchyView paneHierarchy = new PathObjectHierarchyView(this);
		SplitPane splitHierarchy = new SplitPane();
		splitHierarchy.setOrientation(Orientation.VERTICAL);
		splitHierarchy.getItems().addAll(
				paneHierarchy.getPane(),
				new SelectedMeasurementTableView(this).getTable());
		tabbedPanel.getTabs().add(new Tab("Hierarchy", splitHierarchy));
		
		// Bind the split pane dividers to create a more consistent appearance
		splitAnnotations.getDividers().get(0).positionProperty().bindBidirectional(
				splitHierarchy.getDividers().get(0).positionProperty()
				);

		WorkflowPanel workflowPanel = new WorkflowPanel(this);
		tabbedPanel.getTabs().add(new Tab("Workflow", workflowPanel.getPane()));
		
//		PathObjectHierarchyPanel pathObjectHierarchyPanel = new PathObjectHierarchyPanel(this);
//		tabbedPanel.getTabs().add(new Tab("Hierarchy", pathObjectHierarchyPanel.getPane()));
		
		return tabbedPanel;
	}
	
	
	
	
	
	/**
	 * Create a default list model for storing available PathClasses.
	 * 
	 * @return
	 */
	public ObservableList<PathClass> getAvailablePathClasses() {
		return availablePathClasses;
	}
	
	
	protected void setInitialLocationAndMagnification(final QuPathViewer viewer) {
		if (viewer == null || viewer.getServer() == null)
			return;
		// Set to the highest magnification that contains the full image to start
		int serverWidth = viewer.getServer().getWidth();
		int serverHeight = viewer.getServer().getHeight();
		int w = viewer.getWidth() - 20;
		int h = viewer.getHeight() - 20;
		double xScale = (double)serverWidth / w;
		double yScale = (double)serverHeight / h;
		viewer.setDownsampleFactor(Math.max(1, Math.max(xScale, yScale)));
		viewer.centerImage();
	}
	
	
	public MenuBar getMenuBar() {
		return menuBar;
	}

	/**
	 * Get a reference to an existing menu, optionally creating a new menu if it is not present.
	 * 
	 * @param name
	 * @param createMenu
	 * @return
	 */
	public Menu getMenu(final String name, final boolean createMenu) {
		MenuBar menuBar = getMenuBar();
		if (menuBar == null)
			return null;
		
		Menu menuCurrent = null;
		for (String n : name.split(">")) {
			if (menuCurrent == null) {
				for (Menu menu : menuBar.getMenus()) {
					if (n.equals(menu.getText())) {
						menuCurrent = menu;
						break;
					}
				}
				if (menuCurrent == null) {
					if (createMenu) {
						menuCurrent = new Menu(n.trim());
						// Make sure we don't replace the 'Help' menu at the end
						List<Menu> menus = menuBar.getMenus();
						if (!menus.isEmpty() && "Help".equals(menus.get(menus.size()-1).getText()))
							menus.add(menus.size()-1, menuCurrent);
						else
							menus.add(menuCurrent);
					} else
						return null;
				}
			} else {
				List<MenuItem> searchItems = menuCurrent.getItems();
				menuCurrent = null;
				for (MenuItem menuItem : searchItems) {
					if (menuItem instanceof Menu && (menuItem.getText().equals(n) || menuItem.getText().equals(n.trim()))) {
						menuCurrent = (Menu)menuItem;
						break;
					}
				}
				if (menuCurrent == null) {
					if (createMenu) {
						menuCurrent = new Menu(n.trim());
						searchItems.add(menuCurrent);
					} else
						return null;
				}				
			}
		}
		return menuCurrent;
	}
	
	
	public MenuItem getMenuItem(String itemName) {
		Collection<MenuItem> menuItems;
		int ind = itemName.lastIndexOf(">");
		if (ind >= 0) {
			Menu menu = getMenu(itemName.substring(0, ind), false);
			if (menu == null) {
				logger.warn("No menu found for {}", itemName);
				return null;
			}
			menuItems = menu.getItems();
			itemName = itemName.substring(ind+1);
		} else {
			menuItems = new HashSet<>();
			for (Menu menu : getMenuBar().getMenus())
				menuItems.addAll(menu.getItems());
		}
		for (MenuItem menuItem : menuItems) {
			if (itemName.equals(menuItem.getText()))
				return menuItem;
		}
		logger.warn("No menu item found for {}", itemName);
		return null;
	}
	
	
	static Menu createMenu(final String name) {
		return bindVisibilityForExperimental(new Menu(name));
	}

	
	public Stage getStage() {
		return stage;
	}
	
	static class ToolBarComponent {
		
		private double lastMagnification = Double.NaN;
		
		private Label labelMag = new Label("1x");
		private Tooltip tooltipMag = new Tooltip("Current magnification - double-click to set");
		private ToolBar toolbar = new ToolBar();
		
		ToolBarComponent(final QuPathGUI qupath) {
			
			labelMag.setTooltip(tooltipMag);
			labelMag.setPrefWidth(60);
			labelMag.setMinWidth(60);
			labelMag.setMaxWidth(60);
			labelMag.setTextAlignment(TextAlignment.CENTER);
			
			labelMag.setOnMouseClicked(e -> {

					QuPathViewer viewer = qupath.getViewer();
					if (viewer == null || e.getClickCount() != 2 || !viewer.hasServer())
						return;
					double fullMagnification = viewer.getServer().getMagnification();
					boolean hasMagnification = !Double.isNaN(fullMagnification);
					ParameterList params = new ParameterList();
					if (hasMagnification) {
						double defaultValue = Math.rint(viewer.getMagnification() * 1000) / 1000;
						params.addDoubleParameter("magnification", "Enter magnification", defaultValue);
					} else {
						double defaultValue = Math.rint(viewer.getDownsampleFactor() * 1000) / 1000;
						params.addDoubleParameter("downsample", "Enter downsample factor", defaultValue);			
					}
//					ParameterPanelFX panel = new ParameterPanelFX(params);
//					panel.getPane().setPadding(new Insets(10, 10, 10, 10));
					
					if (!DisplayHelpers.showParameterDialog("Set magnification", params))
						return;
					
					if (hasMagnification) {
						double mag = params.getDoubleParameterValue("magnification");
						if (!Double.isNaN(mag))
							viewer.setMagnification(mag);
					} else {
						double downsample = params.getDoubleParameterValue("downsample");
						if (!Double.isNaN(downsample))
							viewer.setDownsampleFactor(downsample);
					}
				
			});
			
			// Show analysis panel
			toolbar.getItems().add(qupath.getActionToggleButton(GUIActions.SHOW_ANALYSIS_PANEL, true, null, true));
			toolbar.getItems().add(new Separator(Orientation.VERTICAL));
			
//			GlyphFont fontAwesome = GlyphFontRegistry.font("FontAwesome");
//			toolbar.getItems().add(new Button("", fontAwesome.create(FontAwesome.Glyph.ARROWS).color(Color.GRAY)));
//			toolbar.getItems().add(new Button("", fontAwesome.create(FontAwesome.Glyph.MAGIC).color(Color.GRAY)));
//			toolbar.getItems().add(new Button("", fontAwesome.create(FontAwesome.Glyph.ANGLE_DOUBLE_LEFT).color(Color.GRAY)));
			
			ToggleGroup groupTools = new ToggleGroup();
			toolbar.getItems().add(qupath.getActionToggleButton(GUIActions.MOVE_TOOL, true, groupTools, true));
			toolbar.getItems().add(qupath.getActionToggleButton(GUIActions.RECTANGLE_TOOL, true, groupTools, false));
			toolbar.getItems().add(qupath.getActionToggleButton(GUIActions.ELLIPSE_TOOL, true, groupTools, false));
			toolbar.getItems().add(qupath.getActionToggleButton(GUIActions.LINE_TOOL, true, groupTools, false));
			toolbar.getItems().add(qupath.getActionToggleButton(GUIActions.POLYGON_TOOL, true, groupTools, false));
			toolbar.getItems().add(new Separator(Orientation.VERTICAL));
			ToggleButton btnBrush = qupath.getActionToggleButton(GUIActions.BRUSH_TOOL, true, groupTools, false);
			toolbar.getItems().add(btnBrush);
			btnBrush.setOnMouseClicked(e -> {
				if (e.isPopupTrigger() || e.getClickCount() < 2)
					return;

				final ParameterList params = new ParameterList()
						.addDoubleParameter("brushSize", "Brush diameter", PathPrefs.getBrushDiameter(), "pixels")
						.addBooleanParameter("brushScaleMag", "Scale brush size by magnification", PathPrefs.getBrushScaleByMag())
						.addBooleanParameter("brushCreateNew", "Create new objects when painting", PathPrefs.getBrushCreateNewObjects());
				final ParameterPanelFX panel = new ParameterPanelFX(params);
				panel.addParameterChangeListener(new ParameterChangeListener() {

					@Override
					public void parameterChanged(ParameterList parameterList, String key, boolean isAdjusting) {
						if ("brushSize".equals(key)) {
							double radius = params.getDoubleParameterValue("brushSize");
							if (!Double.isNaN(radius)) {
								PathPrefs.setBrushDiameter((int)Math.round(Math.max(1, radius)));
							}
						} else if ("brushCreateNew".equals(key))
							PathPrefs.setBrushCreateNewObjects(params.getBooleanParameterValue("brushCreateNew"));
						else if ("brushScaleMag".equals(key))
							PathPrefs.setBrushScaleByMag(params.getBooleanParameterValue("brushScaleMag"));
					}

				});
				
				DisplayHelpers.showConfirmDialog("Brush tool options", panel.getPane());
				
//				dialog = new JDialog(qupath.getFrame(), "Brush tool options");
//				dialog.add(panel);
//				panel.setBorder(BorderFactory.createEmptyBorder(5, 5, 5, 5));
//				dialog.pack();
//				dialog.setLocationRelativeTo(null);
//				dialog.setAlwaysOnTop(true);
//				dialog.setModal(false);
//				dialog.setDefaultCloseOperation(JDialog.DISPOSE_ON_CLOSE);
//				dialog.setVisible(true);
			});
			toolbar.getItems().add(new Separator(Orientation.VERTICAL));
			ToggleButton toggleWand = qupath.getActionToggleButton(GUIActions.WAND_TOOL, true, groupTools, false);
//			toggleWand.visibleProperty().bind(Bindings.not(qupath.getAction(GUIActions.WAND_TOOL).disabledProperty()));
			toolbar.getItems().add(toggleWand);
//			if (qupath.tools.containsKey(Modes.WAND))
//				toolbar.getItems().add(toggleWand);
			toolbar.getItems().add(qupath.getActionToggleButton(GUIActions.POINTS_TOOL, true, groupTools, false));
//			toolbar.getItems().add(getActionToggleButton(GUIActions.POINTS_TOOL, true, groupTools, false));
			
			toolbar.getItems().add(new Separator(Orientation.VERTICAL));

//			toolbar.getItems().add(getActionToggleButton(GUIActions.USE_COLOR_LUT, true, false));
			toolbar.getItems().add(qupath.getActionButton(GUIActions.BRIGHTNESS_CONTRAST, true));
			
			toolbar.getItems().add(new Separator(Orientation.VERTICAL));
			
//			toolbar.getItems().add(getActionButton(new SetDownsampleAction(viewer, "1%", 100), false, false));
//			toolbar.getItems().add(getActionButton(new SetDownsampleAction(viewer, "10%", 10), false, false));
//			toolbar.getItems().add(getActionButton(new SetDownsampleAction(viewer, "50%", 2), false, false));
//			toolbar.getItems().add(getActionButton(new SetDownsampleAction(viewer, "100%", 1), false, false));
//			toolbar.getItems().add(getActionButton(new SetDownsampleAction(viewer, "400%", 0.25), false, false));
	// //		toolbar.getItems().add(sliderMag);
			toolbar.getItems().add(labelMag);
			toolbar.getItems().add(qupath.getActionToggleButton(GUIActions.ZOOM_TO_FIT, true, false));

			toolbar.getItems().add(new Separator(Orientation.VERTICAL));
			
			OverlayOptions overlayOptions = qupath.overlayOptions;
			toolbar.getItems().add(qupath.getActionToggleButton(GUIActions.SHOW_ANNOTATIONS, true, overlayOptions.getShowAnnotations()));
			toolbar.getItems().add(qupath.getActionToggleButton(GUIActions.SHOW_TMA_GRID, true, overlayOptions.getShowTMAGrid()));
			toolbar.getItems().add(qupath.getActionToggleButton(GUIActions.SHOW_OBJECTS, true, overlayOptions.getShowObjects()));
			toolbar.getItems().add(qupath.getActionToggleButton(GUIActions.FILL_OBJECTS, true, overlayOptions.getFillObjects()));

			final Slider sliderOpacity = new Slider(0, 1, 1);
			sliderOpacity.valueProperty().bindBidirectional(overlayOptions.opacityProperty());
			sliderOpacity.setTooltip(new Tooltip("Overlay opacity"));
			toolbar.getItems().add(sliderOpacity);
			
			toolbar.getItems().add(new Separator(Orientation.VERTICAL));
			
			
			Button btnMeasure = new Button();
			btnMeasure.setGraphic(PathIconFactory.createNode(iconSize, iconSize, PathIcons.TABLE));
			btnMeasure.setTooltip(new Tooltip("Show measurements table"));
			ContextMenu popupMeasurements = new ContextMenu();
			popupMeasurements.getItems().addAll(
					qupath.getActionMenuItem(GUIActions.SUMMARY_TMA),
					qupath.getActionMenuItem(GUIActions.SUMMARY_ANNOTATIONS),
					qupath.getActionMenuItem(GUIActions.SUMMARY_DETECTIONS)
					);
			btnMeasure.setOnMouseClicked(e -> {
				popupMeasurements.show(btnMeasure, e.getScreenX(), e.getScreenY());
			});
			
			toolbar.getItems().add(btnMeasure);
			
			toolbar.getItems().add(new Separator(Orientation.VERTICAL));
			
			// TODO: Check if viewer really needed...
			QuPathViewerPlus viewer = qupath.getViewer();
			toolbar.getItems().add(qupath.getActionToggleButton(GUIActions.SHOW_OVERVIEW, true, viewer.isOverviewVisible()));
			toolbar.getItems().add(qupath.getActionToggleButton(GUIActions.SHOW_LOCATION, true, viewer.isLocationVisible()));
			toolbar.getItems().add(qupath.getActionToggleButton(GUIActions.SHOW_SCALEBAR, true, viewer.isScalebarVisible()));
			toolbar.getItems().add(qupath.getActionToggleButton(GUIActions.SHOW_GRID, true, overlayOptions.getShowGrid()));
			
			// Add preferences button
			toolbar.getItems().add(new Separator(Orientation.VERTICAL));
			toolbar.getItems().add(qupath.getActionButton(GUIActions.PREFERENCES, true));
		}
		
		
		public void updateMagnificationDisplay(final QuPathViewer viewer) {
			if (viewer == null || labelMag == null)
				return;
			// Update magnification info
			double mag = viewer.getMagnification();
			if (Math.abs(mag - lastMagnification) / mag < 0.0001)
				return;
			lastMagnification = mag;
			Platform.runLater(() -> {
				labelMag.setText(DisplayHelpers.getMagnificationString(viewer));
//				labelMag.setTextAlignment(TextAlignment.CENTER);
			});
		}
		
		public Node getComponent() {
			return toolbar;
		}
		
		
	}
	
	
		
	
	
	private void updateMagnificationString() {
		if (toolbar == null)
			return;
		toolbar.updateMagnificationDisplay(getViewer());
	}
	
	
	/**
	 * Set zoom to fit for a specified viewer.
	 * 
	 * If the viewer is null, the active viewer will be used instead.
	 * 
	 * @param viewer
	 * @param zoomToFit
	 */
	public void setZoomToFit(final QuPathViewer viewer, final boolean zoomToFit) {
		// If we are turning off zoom to fit, make sure the slider is updated suitable
		QuPathViewer viewer2 = viewer == null ? getViewer() : viewer;
		if (viewer2 == null)
			return;
		viewer2.setZoomToFit(zoomToFit);
		if (zoomToFit && viewer2 == getViewer())
			updateMagnificationString();
	}
	
	
	/**
	 * Trigger an update to the title of the Stage.
	 */
	public void updateTitle() {
		if (stage == null)
			return;
		String name = "QuPath";
		if (versionString != null)
			name = name + " (" + versionString + ") - NN converter edition ("+ nnVersionString +")";
		ImageData<?> imageData = getImageData();
		if (imageData == null || imageData.getServer() == null)
			stage.setTitle(name);
		else {
			// Try to set name based on project entry
			if (project.get() != null) {
				String path = imageData.getServerPath();
				ProjectImageEntry<?> entry = project.get().getImageEntry(path);
				if (entry != null) {
					stage.setTitle(name + " - " + entry.getImageName());
					return;
				}
			}			
			// Set name based on server instead
			stage.setTitle(name + " - " + imageData.getServer().getShortServerName());
		}
	}
	
	/**
	 * Get a String representing the QuPath version & build time.
	 * 
	 * @return
	 */
	public String getBuildString() {
		return buildString;
	}
	
	
	private void fireImageDataChangedEvent(final ImageData<BufferedImage> imageDataOld, ImageData<BufferedImage> imageDataNew) {		
		// Ensure we have the right tooltip for magnification
		if (toolbar != null && toolbar.tooltipMag != null) {
			if (imageDataNew == null)
				toolbar.tooltipMag.setText("Magnification");
			else if (!Double.isNaN(imageDataNew.getServer().getMagnification()))
				toolbar.tooltipMag.setText("Current magnification - double-click to edit");
			else
				toolbar.tooltipMag.setText("Current downsample value - double-click to edit");
		}

		// A bit awkward, this... but make sure the extended scripting helper static class knows what's happened
		QPEx.setBatchImageData(imageDataNew);
		
		// Notify listeners
		for (ImageDataChangeListener<BufferedImage> listener : listeners) {
			listener.imageDataChanged(this, imageDataOld, imageDataNew);
		}
		
		// Update title, if required
		if (stage != null) {
			updateTitle();		
		}
	}
	
	
	/**
	 * Set the active project, triggering any necessary GUI updates.
	 * 
	 * @param project
	 */
	public void setProject(final Project<BufferedImage> project) {
		if (this.project.get() == project)
			return;
		
		// Store in recent list, if needed
		File file = project == null ? null : project.getFile();
		if (file != null) {
			ObservableList<File> list = PathPrefs.getRecentProjectList();			
			if (list.contains(file)) {
				if (!file.equals(list.get(0))) {
					list.remove(file);
					list.add(0, file);
				}
			} else
				list.add(0, file);
		}
		
		this.project.set(project);
		this.projectBrowser.setProject(project);
		
		// Enable disable actions
		updateProjectActionStates();
<<<<<<< HEAD

=======
		
		// Update the PathClass list, if necessary
		if (project != null) {
			List<PathClass> pathClasses = project.getPathClasses();
			if (pathClasses.isEmpty()) {
				// Update the project according to the specified PathClasses
				project.setPathClasses(getAvailablePathClasses());
			} else {
				// Update the available classes
				getAvailablePathClasses().setAll(pathClasses);
			}
		}
		
>>>>>>> 75e1a68b
		// Ensure we have the required directories
//		getProjectClassifierDirectory(true);
//		getProjectScriptsDirectory(true);
		
		logger.info("Project set to {}", project);
	}
	
	
	private void updateProjectActionStates() {
		Project<?> project = getProject();
		getAction(GUIActions.PROJECT_CLOSE).setDisabled(project == null);
		getAction(GUIActions.PROJECT_IMPORT_IMAGES).setDisabled(project == null);
		getAction(GUIActions.PROJECT_EXPORT_IMAGE_LIST).setDisabled(project == null);
		getAction(GUIActions.PROJECT_METADATA).setDisabled(project == null);
		
		// Ensure the URLHelpers status is appropriately set
		FileSystem fileSystem = null;
		String fileSystemRoot = null;
		if (project != null && PathPrefs.useProjectImageCache()) {
			File cache = new File(project.getBaseDirectory(), "cache");
			if (!cache.exists())
				cache.mkdirs();
			try {
				// Works for zip files - but these aren't flushed until closing the cache, so result in memory leak (and horribly shutdown performance)
//				cache = new File(cache, "QuPath image cache.zip");
//				URI cachePath = URI.create("jar:" + new File(cache, "/!/tiles").toURI().toString());
//				fileSystem = FileSystems.newFileSystem(cachePath, Collections.singletonMap("create", "true"));
//				fileSystemRoot = "";
				fileSystem = FileSystems.getDefault();
				fileSystemRoot = cache.getAbsolutePath();
			} catch (Exception e) {
				logger.error("Error creating file system", e);
			}
		}
		FileSystem fileSystemOld = URLHelpers.getCacheFileSystem();
		if (fileSystemOld == fileSystem)
			return;
		if (fileSystemOld != null && fileSystemOld != FileSystems.getDefault()) {
			try {
				fileSystemOld.close();
			} catch (IOException e) {
				logger.error("Error closing file system", e);
			}
		}
		URLHelpers.setCacheFileSystem(fileSystem, fileSystemRoot);
	}
	
	
	public ReadOnlyObjectProperty<Project<BufferedImage>> projectProperty() {
		return project;
	}
	
	public Project<BufferedImage> getProject() {
		return project.get();
	}

	/**
	 * Get a shared DialogHelper.
	 * 
	 * Generally it's better to use getDialogHelper where a QuPathGUI instance is available, since it will have
	 * its parent window set.
	 * 
	 * @return
	 */
	public static DialogHelper getSharedDialogHelper() {
		if (getInstance() == null)
			return getDialogHelper(null);
		else
			return getDialogHelper(getInstance().getStage());
	}
	
	/**
	 * Get a DialogHelper with a specified Window as a parent.
	 * 
	 * This will return a different DialogHelper for each different Window parent,
	 * but the same DialogHelper for the same Windows.
	 * 
	 * @param parent
	 * @return
	 */
	public static DialogHelper getDialogHelper(final Window parent) {
		if (parent == null)
			return standaloneDialogHelper;
		DialogHelper helper = dialogHelpers.get(parent);
		if (helper == null) {
			helper = new DialogHelperFX(parent);
			dialogHelpers.put(parent, helper);
		}
		return helper;
	}
	
	/**
	 * Call getDialogHelper for the Window containing a specified Node.
	 * 
	 * This is a convenience method when a dialog is related to a Node,
	 * so there isn't a need to get a reference to its parent Window manually.
	 * 
	 * @param node
	 * @return
	 */
	public static DialogHelper getDialogHelperForParent(final Node node) {
		Window window = null;
		if (node != null && node.getScene() != null)
			window = node.getScene().getWindow();
		return getDialogHelper(window);
	}
	
	public DialogHelper getDialogHelper() {
		return getDialogHelper(getStage());
	}

	static double getProportion(final double val, final double min, final double max) {
		return (val - min) / (max - min);
	}
	
	
	
	
	
	static class ShowAnalysisPanelSelectable {
		
		private BorderPane parent;
		private SplitPane splitPane;
		private Control analysisPanel;
		private MultiviewManager manager;
		protected double lastDividerLocation;
		
		private BooleanProperty showPanel = new SimpleBooleanProperty();
		
		public ShowAnalysisPanelSelectable(final BorderPane parent, final SplitPane splitPane, final Control analysisPanel, final MultiviewManager manager, final boolean defaultVisible) {
			this.parent = parent;
			this.splitPane = splitPane;
			this.analysisPanel = analysisPanel;
			this.manager = manager;
			
			showPanel.setValue(parent.getCenter() == splitPane);
			
//			// This didn't get fired when it was used...
//			showPanel.addListener((v, o, n) -> {
//				System.err.println("Property changes");
//				setAnalysisPanelVisible(n);
//			});
		}
		
		void setAnalysisPanelVisible(boolean visible) {
			if (visible) {
				if (analysisPanelVisible())
					return;
				splitPane.getItems().setAll(analysisPanel, manager.getNode());
				splitPane.setDividerPosition(0, lastDividerLocation);
				parent.setCenter(splitPane);
			} else {
				if (!analysisPanelVisible())
					return;
				lastDividerLocation = splitPane.getDividers().get(0).getPosition();
				parent.setCenter(manager.getNode());				
			}
		}
			
		public boolean analysisPanelVisible() {
			return parent.getCenter() == splitPane;
		}

//		public void setShowPanel(boolean selected) {
//			System.err.println("Property changes instead");
//			this.showPanel.setValue(selected);
//		}
//		
//		public boolean getShowPanel() {
//			System.err.println("Property value requested");
//			return showPanel.get();
//		}
		
		public BooleanProperty showPanelProperty() {
			return showPanel;
		}
		
		
	}



	@Override
	public ImageData<BufferedImage> getImageData() {
		return getViewer() == null ? null : getViewer().getImageData();
	}
	
	
	/**
	 * Property representing the viewer currently active.
	 * 
	 * @return
	 */
	public ReadOnlyObjectProperty<QuPathViewerPlus> viewerProperty() {
		return viewerManager.activeViewerProperty();
	}
	
	
	
	class MultiviewManager implements QuPathViewerListener, ViewerManager<QuPathViewerPlus> {
		
		private List<QuPathViewerPlus> viewers = new ArrayList<>();
		private SimpleObjectProperty<QuPathViewerPlus> activeViewerProperty = new SimpleObjectProperty<>();
		
		private SplitPaneGrid splitPaneGrid;
		
		private PathObject lastAnnotationObject = null;
//		private ROI lastROI = null;
		
		final int borderWidth = 4;
		final Color colorTransparent = Color.TRANSPARENT;
		final Color colorBorder = Color.rgb(180, 0, 0, 0.5);
		
		final Border borderTransparent = new Border(new BorderStroke(colorTransparent, null, null, null));
		final Border borderSelected = new Border(new BorderStroke(colorBorder, BorderStrokeStyle.SOLID, null, null));
		
//		private boolean aligningCores = false;
		private BooleanProperty synchronizeViewers = new SimpleBooleanProperty(true);
		private double lastX = Double.NaN;
		private double lastY = Double.NaN;
		private double lastDownsample = Double.NaN;
		private double lastRotation = Double.NaN;
		
		public MultiviewManager(final QuPathViewerPlus defaultViewer) {
			this.viewers.add(defaultViewer);
			if (defaultViewer != null)
				defaultViewer.addViewerListener(this);
			setActiveViewer(defaultViewer);
			splitPaneGrid = new SplitPaneGrid(defaultViewer.getView());
		}
		
		@Override
		public List<QuPathViewerPlus> getViewers() {
			return Collections.unmodifiableList(viewers);
		}
		
		/**
		 * Return a list of viewers which currently have an ImageData object set
		 * @return
		 */
		public List<QuPathViewerPlus> getOpenViewers() {
			List<QuPathViewerPlus> openViewers = new ArrayList<>();
			for (QuPathViewerPlus v : viewers) {
				if (v.getImageData() != null)
					openViewers.add(v);
			}
			return openViewers;
		}
		
		
		private void setActiveViewer(final QuPathViewerPlus viewer) {
			QuPathViewerPlus previousActiveViewer = getActiveViewer();
			if (previousActiveViewer == viewer)
				return;
			
			ImageData<BufferedImage> imageDataOld = getImageData();
			ImageData<BufferedImage> imageDataNew = viewer == null ? null : viewer.getImageData();
			if (previousActiveViewer != null) {
				previousActiveViewer.setBorderColor(null);
//				activeViewer.setBorder(BorderFactory.createLineBorder(colorTransparent, borderWidth));
//				activeViewer.setBorder(null);
				deactivateTools(previousActiveViewer);
				
				// Grab reference to the current annotation, if there is one
				PathObject pathObjectSelected = previousActiveViewer.getSelectedObject();
				if (pathObjectSelected instanceof PathAnnotationObject) {
					lastAnnotationObject = pathObjectSelected;					
				}
			}
			this.activeViewerProperty.set(viewer);
			lastX = Double.NaN;
			lastY = Double.NaN;
			lastDownsample = Double.NaN;
			lastRotation = Double.NaN;
			if (viewer != null) {
//				activeViewer.getView().setBorder(null);
				viewer.setBorderColor(colorBorder);
//				activeViewer.setBorder(BorderFactory.createLineBorder(colorBorder, borderWidth));
				activateTools(viewer);
//				QuPathGUI qupath = QuPathGUI.this; // New to me... http://stackoverflow.com/questions/1816458/getting-hold-of-the-outer-class-object-from-the-inner-class-object
//				if (qupath != null)
//					qupath.imageDataChanged(null, imageDataOld, imageDataNew);
				
				if (viewer.getServer() != null) {
					lastX = viewer.getCenterPixelX();
					lastY = viewer.getCenterPixelY();
					lastDownsample = viewer.getDownsampleFactor();
					lastRotation = viewer.getRotation();
				}
				
				updateMagnificationString();

			}
			logger.debug("Active viewer set to {}", viewer);
			fireImageDataChangedEvent(imageDataOld, imageDataNew);
		}
		
		public QuPathViewerPlus getActiveViewer() {
			return activeViewerProperty.get();
		}
		
		public ReadOnlyObjectProperty<QuPathViewerPlus> activeViewerProperty() {
			return activeViewerProperty;
		}
		
		public Node getNode() {
			return splitPaneGrid.getMainSplitPane();
		}
		
		
		
		/**
		 * Create a viewer, adding it to the stored array but not adding it to any component (which is left up to the calling code to handle)
		 * @return
		 */
		protected QuPathViewerPlus createViewer() {
			QuPathViewerPlus viewerNew = new QuPathViewerPlus(null, imageRegionStore, overlayOptions, viewerDisplayOptions);
			setupViewer(viewerNew);
			viewerNew.addViewerListener(this);
			viewers.add(viewerNew);
			return viewerNew;
		}
		
		
		SplitPane getAncestorSplitPane(Node node) {
			while (node != null && !(node instanceof SplitPane))
				node = node.getParent();
			return (SplitPane)node;
		}
		
		
		public void removeViewerRow(final QuPathViewerPlus viewer) {
//			if (viewer.getServer() != null)
//				System.err.println(viewer.getServer().getShortServerName());
			// Note: These are the internal row numbers... these don't necessarily match with the displayed row (?)
			int row = splitPaneGrid.getRow(viewer.getView());
 			if (row < 0) {
				// Shouldn't occur...
				DisplayHelpers.showErrorMessage("Multiview error", "Cannot find " + viewer + " in the grid!");
				return;
			}
			int nOpen = splitPaneGrid.countOpenViewersForRow(row);
			if (nOpen > 0) {
				DisplayHelpers.showErrorMessage("Close row error", "Please close all open viewers in selected row, then try again");
//				DisplayHelpers.showErrorMessage("Close row error", "Please close all open viewers in row " + row + ", then try again");
				return;
			}
			splitPaneGrid.removeRow(row);
			splitPaneGrid.resetGridSize();
			// Make sure the viewer list is up-to-date
			refreshViewerList();
		}
		
		
		/**
		 * Check all viewers to see if they are associated with a scene, and remove them from the list if not.
		 */
		private void refreshViewerList() {
			// Remove viewers from the list if they aren't associated with anything
			// Easiest way is to check for a scene
			Iterator<? extends QuPathViewer> iter = viewers.iterator();
			while (iter.hasNext()) {
				if (iter.next().getView().getScene() == null)
					iter.remove();
			}
		}
		
		
		/**
		 * Close the image within a viewer, prompting to save changes if necessary.
		 * 
		 * @param viewer
		 * @return True if the viewer no longer contains an open image (either because it never did contain one, or 
		 * the image was successfully closed), false otherwise (e.g. if the user thwarted the close request)
		 */
		public boolean closeViewer(final QuPathViewer viewer) {
			return closeViewer("Save changes", viewer);
		}
		
		/**
		 * Close the image within a viewer, prompting to save changes if necessary.
		 * 
		 * @param dialogTitle Name to use within any displayed dialog box.
		 * @param viewer
		 * @return True if the viewer no longer contains an open image (either because it never did contain one, or 
		 * the image was successfully closed), false otherwise (e.g. if the user thwarted the close request)
		 */
		public boolean closeViewer(final String dialogTitle, final QuPathViewer viewer) {
			ImageData<BufferedImage> imageData = viewer.getImageData();
			if (imageData == null)
				return true;
			// Deal with saving, if necessary
			if (imageData.isChanged()) {
				String lastPath = imageData.getLastSavedPath();
				File filePrevious = lastPath == null ? null : new File(lastPath);
				if ((filePrevious == null || !filePrevious.exists()) && project.get() != null) {
					ProjectImageEntry<BufferedImage> entryPrevious = project.get().getImageEntry(imageData.getServerPath());
					filePrevious = getImageDataFile(project.get(), entryPrevious);
				}
				DialogButton response = DialogButton.YES;
				if (imageData.isChanged()) {
					response = DisplayHelpers.showYesNoCancelDialog(dialogTitle, "Save changes to " + imageData.getServer().getShortServerName() + "?");
				}
				if (response == DialogButton.CANCEL)
					return false;
				if (response == DialogButton.YES) {
					if (filePrevious == null) {
						filePrevious = getDialogHelper().promptToSaveFile("Save image data", filePrevious, imageData.getServer().getShortServerName(), "QuPath Serialized Data", PathPrefs.getSerializationExtension());
						if (filePrevious == null)
							return false;
					}
					PathIO.writeImageData(filePrevious, imageData);
				}
			}
			viewer.setImageData(null);
			return true;
		}
		
		
		public void removeViewerColumn(final QuPathViewerPlus viewer) {
			int col = splitPaneGrid.getColumn(viewer.getView());
			if (col < 0) {
				// Shouldn't occur...
				DisplayHelpers.showErrorMessage("Multiview error", "Cannot find " + viewer + " in the grid!");
				return;
			}
			int nOpen = splitPaneGrid.countOpenViewersForColumn(col);
			if (nOpen > 0) {
				DisplayHelpers.showErrorMessage("Close column error", "Please close all open viewers in selected column, then try again");
//				DisplayHelpers.showErrorMessage("Close column error", "Please close all open viewers in column " + col + ", then try again");
				return;
			}
			splitPaneGrid.removeColumn(col);
			splitPaneGrid.resetGridSize();
			// Make sure the viewer list is up-to-date
			refreshViewerList();
		}
		
		
		public void addRow(final QuPathViewerPlus viewer) {
			splitViewer(viewer, false);
			splitPaneGrid.resetGridSize();
		}

		public void addColumn(final QuPathViewerPlus viewer) {
			splitViewer(viewer, true);
			splitPaneGrid.resetGridSize();
		}

		
		public void splitViewer(final QuPathViewerPlus viewer, final boolean splitVertical) {
			if (!viewers.contains(viewer))
				return;
			
			if (splitVertical) {
				splitPaneGrid.addColumn(splitPaneGrid.getColumn(viewer.getView()));
			} else {
				splitPaneGrid.addRow(splitPaneGrid.getRow(viewer.getView()));
			}
		}
		
		/**
		 * Remove viewer from display
		 * @param viewer
		 */
		public boolean removeViewer(QuPathViewer viewer) {
			if (viewers.size() == 1) {
				logger.error("Cannot remove last viewer!");
				return false;
			}
			return true;
		}
		
		
		public void resetGridSize() {
			splitPaneGrid.resetGridSize();
		}
		
		
		public void repaintViewers() {
			for (QuPathViewer v : viewers)
				v.repaint();
		}

		@Override
		public void imageDataChanged(QuPathViewer viewer, ImageData<BufferedImage> imageDataOld, ImageData<BufferedImage> imageDataNew) {
			if (viewer != null && viewer == getActiveViewer()) {
				if (viewer.getServer() != null) {
					// Setting these to NaN prevents unexpected jumping when a new image is opened
					lastX = Double.NaN;
					lastY = Double.NaN;
					lastDownsample = Double.NaN;
					lastRotation = Double.NaN;
				}
				fireImageDataChangedEvent(imageDataOld, viewer.getImageData());
			}
		}

		@Override
		public void visibleRegionChanged(QuPathViewer viewer, Shape shape) {
			if (viewer == null)
				return;
			if (viewer != getActiveViewer() || viewer.isImageDataChanging()) {
//				// Only change downsamples for non-active viewer
//				double downsample = viewer.getDownsampleFactor();
//				if (synchronizeViewers) {
//					for (QuPathViewer v : viewers) {
//						double oldDownsample = v.getDownsampleFactor();
//						if (!GeneralTools.almostTheSame(downsample, oldDownsample, 0.0001)) {
//							v.setDownsampleFactor(downsample);
//						}
//					}
//				}
				return;
			} else {
				// Update magnification info
				updateMagnificationString();
			}
			
			QuPathViewerPlus activeViewer = getActiveViewer();
			double x = activeViewer.getCenterPixelX();
			double y = activeViewer.getCenterPixelY();
			double rotation = activeViewer.getRotation();
			double dx = Double.NaN, dy = Double.NaN, dr = Double.NaN;
			
			double downsample = viewer.getDownsampleFactor();
			double relativeDownsample = viewer.getDownsampleFactor() / lastDownsample;
			
			// Shift as required, assuming we aren't aligning cores
//			if (!aligningCores) {
//			synchronizeViewers = true;
			if (synchronizeViewers.get()) {
				if (!Double.isNaN(lastX + lastY)) {
					dx = x - lastX;
					dy = y - lastY;
					dr = rotation - lastRotation;
				}
				
				for (QuPathViewer v : viewers) {
					if (v == viewer)
						continue;
					if (!Double.isNaN(relativeDownsample))
						v.setDownsampleFactor(v.getDownsampleFactor() * relativeDownsample, -1, -1, false);
					if (!Double.isNaN(dr) && dr != 0)
						v.setRotation(v.getRotation() + dr);
					
					// Shift as required
					double downsampleRatio = v.getDownsampleFactor() / downsample;
					if (!Double.isNaN(dx) && !Double.isNaN(downsampleRatio)) {
						v.setCenterPixelLocation(v.getCenterPixelX() + dx*downsampleRatio, v.getCenterPixelY() + dy*downsampleRatio);
					}
				}
			}
			
			lastX = x;
			lastY = y;
			lastDownsample = downsample;
			lastRotation = rotation;
		}
		
		
		public boolean getSynchronizeViewers() {
			return synchronizeViewers.get();
		}
		
		public void setSynchronizeViewers(final boolean synchronizeViewers) {
			this.synchronizeViewers.set(synchronizeViewers);
		}
		
		public ReadOnlyBooleanProperty synchronizeViewersProperty() {
			return synchronizeViewers;
		}
		
		
		/**
		 * Convert the viewers to quadrants, using new split panes appropriately.
		 * Warning: this will throw a RuntimeException if > viewers are open.
		 */
		public void setupQuadrants() {
			// TODO: REINSTATE QUADRANTS!!!!
//			if (viewers.size() > 4)
//				throw new RuntimeException("Cannot set up quadrants while > 4 viewers are open");
//			
//			JSplitPane splitTop = new JSplitPane(JSplitPane.HORIZONTAL_SPLIT, true);
//			splitTop.setResizeWeight(0.5);
//			splitTop.setOneTouchExpandable(true);
//
//			JSplitPane splitBottom = new JSplitPane(JSplitPane.HORIZONTAL_SPLIT, true);
//			splitBottom.setResizeWeight(0.5);
//			splitBottom.setOneTouchExpandable(true);
//			
//			// Add the available viewers, and any extra ones that are needed
//			if (viewers.size() > 0)
//				splitTop.setLeftComponent(viewers.get(0));
//			else
//				splitTop.setLeftComponent(viewerManager.createViewer());
//			if (viewers.size() > 1)
//				splitTop.setRightComponent(viewers.get(1));
//			else
//				splitTop.setRightComponent(viewerManager.createViewer());
//			if (viewers.size() > 2)
//				splitBottom.setLeftComponent(viewers.get(2));
//			else
//				splitBottom.setLeftComponent(viewerManager.createViewer());
//			if (viewers.size() > 3)
//				splitBottom.setRightComponent(viewers.get(3));
//			else
//				splitBottom.setRightComponent(viewerManager.createViewer());
//			
//			JSplitPane splitMain = new JSplitPane(JSplitPane.VERTICAL_SPLIT, true, splitTop, splitBottom);
//			splitMain.setResizeWeight(0.5);
//			splitMain.setOneTouchExpandable(true);
//			
//			panel.removeAll();
//			panel.add(splitMain, BorderLayout.CENTER);
//			
//			// Need synchronous validation for the divider locations to work (i.e. not revalidate())
//			panel.invalidate();
//			panel.validate();
//			splitMain.setDividerLocation(0.5);
//			splitTop.setDividerLocation(0.5);
//			splitBottom.setDividerLocation(0.5);
		}
		

		@Override
		public void selectedObjectChanged(QuPathViewer viewer, PathObject pathObjectSelected) {
			// Store any annotation ROIs, which might need to be transferred
			if (pathObjectSelected instanceof PathAnnotationObject) {
				lastAnnotationObject = pathObjectSelected;
				return;
			}
			
			// Don't handle unselected viewers
			if (viewer != getActiveViewer()) {
				return;
			}
			
//			logger.info("SELECTED OBJECT CHANGED");

			
			// Synchronize TMA cores
			if (!(pathObjectSelected instanceof TMACoreObject))
				return;
			
			// Thwart the upcoming region shift
			lastX = Double.NaN;
			lastY = Double.NaN;
			lastDownsample = Double.NaN;
			lastRotation = Double.NaN;
			
//			aligningCores = true;
			String coreName = ((TMACoreObject)pathObjectSelected).getName();
			for (QuPathViewer v : viewers) {
				if (v == viewer)
					continue;
				PathObjectHierarchy hierarchy = v.getHierarchy();
				if (hierarchy == null || hierarchy.getTMAGrid() == null)
					continue;
				
				TMAGrid tmaGrid = hierarchy.getTMAGrid();
				TMACoreObject core = tmaGrid.getTMACore(coreName);
				if (core != null) {
					v.setSelectedObject(core);
					double cx = core.getROI().getCentroidX();
					double cy = core.getROI().getCentroidY();
					v.setCenterPixelLocation(cx, cy);
				}
			}
		}
		
		
		
		public boolean applyLastAnnotationToActiveViewer() {
			if (lastAnnotationObject == null) {
				logger.info("No annotation object to copy");
				return false;
			}
			
			QuPathViewerPlus activeViewer = getActiveViewer();
			if (activeViewer == null || activeViewer.getHierarchy() == null) {
				logger.info("No active viewer available");
				return false;
			}
			
			PathObjectHierarchy hierarchy = activeViewer.getHierarchy();
			if (PathObjectTools.hierarchyContainsObject(hierarchy, lastAnnotationObject)) {
				logger.info("Hierarchy already contains annotation object!");
				return false;
			}
			
			ROI roi = lastAnnotationObject.getROI().duplicate();
			
			// If we are within a TMA core, try to apply any required translations
			TMACoreObject coreNewParent = null;
			if (roi instanceof TranslatableROI && hierarchy.getTMAGrid() != null) {
				TMACoreObject coreParent = null;
				PathObject parent = lastAnnotationObject.getParent();
				while (parent != null) {
					if (parent instanceof TMACoreObject) {
						coreParent = (TMACoreObject)parent;
						break;
					} else
						parent = parent.getParent();
				}
				if (coreParent != null) {
					coreNewParent = hierarchy.getTMAGrid().getTMACore(coreParent.getName());
					if (coreNewParent != null) {
						double rotation = activeViewer.getRotation();
//						if (rotation == 0) {
							double dx = coreNewParent.getROI().getCentroidX() - coreParent.getROI().getCentroidX();
							double dy = coreNewParent.getROI().getCentroidY() - coreParent.getROI().getCentroidY();
							TranslatableROI roiTranslatable = (TranslatableROI)roi;
							roi = roiTranslatable.translate(dx, dy);
							// TODO: Deal with rotations... it's a bit tricky...
//						} else {
						// TODO: Check how best to handle transferring ROIs with rotation involved
						if (rotation != 0) {
							AffineTransform transform = new AffineTransform();
							transform.rotate(-rotation, coreNewParent.getROI().getCentroidX(), coreNewParent.getROI().getCentroidY());
							logger.info("ROTATING: " + transform);
							Area area = PathROIToolsAwt.getArea(roi);
							area.transform(transform);
							roi = PathROIToolsAwt.getShapeROI(area, roi.getC(), roi.getZ(), roi.getT());
						}
					}
				}
			}
			
			
			PathObject annotation = new PathAnnotationObject(roi, lastAnnotationObject.getPathClass());
//			hierarchy.addPathObject(annotation, false);
			
//			// Make sure any core parent is set
			hierarchy.addPathObjectBelowParent(coreNewParent, annotation, false, true);
			
			activeViewer.setSelectedObject(annotation);
			return true;
		}

		@Override
		public void viewerClosed(QuPathViewer viewer) {
			removeViewer(viewer); // May be avoidable...?
		}

		@Override
		public QuPathViewerPlus getViewer() {
			return getActiveViewer();
		}
		
		
		
		
		
		
		
		class SplitPaneGrid {
			
			private SplitPane splitPaneMain = new SplitPane();
			private List<SplitPane> splitPaneRows = new ArrayList<>();
			
//			private Map<Node, QuPathViewer> viewerMap = new WeakHashMap<>();
			
			SplitPaneGrid(final Node node) {
				splitPaneMain.setOrientation(Orientation.VERTICAL);
				SplitPane splitRow = new SplitPane();
				splitRow.setOrientation(Orientation.HORIZONTAL);
				splitRow.getItems().add(node);
				splitPaneRows.add(splitRow);
				splitPaneMain.getItems().add(splitRow);
			}
			
			SplitPane getMainSplitPane() {
				return splitPaneMain;
			}
			
			
			void addRow(final int position) {
				SplitPane splitRow = new SplitPane();
				splitRow.setOrientation(Orientation.HORIZONTAL);
				
				// For now, we create a row with the same number of columns in every row
				// Create viewers & bind dividers
				splitRow.getItems().clear();
				SplitPane firstRow = splitPaneRows.get(0);
				splitRow.getItems().add(createViewer().getView());
				for (int i = 0; i < firstRow.getDividers().size(); i++) {
					splitRow.getItems().add(createViewer().getView());
//					splitRow.getDividers().get(i).positionProperty().bindBidirectional(firstRow.getDividers().get(i).positionProperty());
				}
				
				// Ensure the new divider takes up half the space
				double lastDividerPosition = position == 0 ? 0 : splitPaneMain.getDividers().get(position-1).getPosition();
				double nextDividerPosition = position >= splitPaneRows.size()-1 ? 1 : splitPaneMain.getDividers().get(position).getPosition();
				splitPaneRows.add(position, splitRow);
				splitPaneMain.getItems().add(position+1, splitRow);
				splitPaneMain.setDividerPosition(position, (lastDividerPosition + nextDividerPosition)/2);
				
				refreshDividerBindings();
			}
			
			
			
			boolean removeRow(final int row) {
				if (row < 0 || row >= splitPaneRows.size() || splitPaneRows.size() == 1) {
					logger.error("Cannot remove row {} from grid with {} rows", row, splitPaneRows.size());
					return false;
				}
				SplitPane splitPane = splitPaneRows.remove(row);
//				// WeakHashMap should take care of this... but check anyway
//				for (Node node : splitPane.getItems())
//					viewerMap.remove(node);
				splitPaneMain.getItems().remove(splitPane);
				refreshDividerBindings();
				return true;
			}
			
			
			/**
			 * Restore all grid panels to be the same size
			 */
			public void resetGridSize() {
				resetDividers(splitPaneRows.get(0)); // Because of property binding, this should be enough
				resetDividers(splitPaneMain);
			}
			
			
			void resetDividers(final SplitPane splitPane) {
				int n = splitPane.getItems().size();
				if (n <= 1)
					return;
				if (n == 2) {
					splitPane.setDividerPosition(0, 0.5);
					return;
				}
				double[] positions = new double[n-1];
				for (int i = 0; i < positions.length; i++)
					positions[i] = (i + 1.0) / (double)n;
				splitPane.setDividerPositions(positions);
			}

			
			boolean removeColumn(final int col) {
				if (col < 0 || col >= nCols() || nCols() == 1) {
					logger.error("Cannot remove column {} from grid with {} columns", col, nCols());
					return false;
				}
				for (SplitPane splitRow : splitPaneRows) {
					splitRow.getItems().remove(col);
				}
				refreshDividerBindings();
				return true;
			}
			
			
			int countOpenViewersForRow(final int row) {
				int count = 0;
				for (QuPathViewer viewer : getViewers()) {
					if (row == getRow(viewer.getView()) && viewer.hasServer())
						count++;
				}
				return count;
			}
			
			
			int countOpenViewersForColumn(final int col) {
				int count = 0;
				for (QuPathViewer viewer : getViewers()) {
					if (col == getColumn(viewer.getView()) && viewer.hasServer())
						count++;
				}
				return count;				
			}

			
			/**
			 * Update all divider bindings so they match the first row
			 */
			void refreshDividerBindings() {
				SplitPane firstRow = splitPaneRows.get(0);
				for (int r = 1; r < splitPaneRows.size(); r++) {
					SplitPane splitRow = splitPaneRows.get(r);
					for (int c = 0; c < splitRow.getDividers().size(); c++) {
						splitRow.getDividers().get(c).positionProperty().bindBidirectional(firstRow.getDividers().get(c).positionProperty());
					}
				}
			}
			
			
			void addColumn(final int position) {
				SplitPane firstRow = splitPaneRows.get(0);
				double lastDividerPosition = position == 0 ? 0 : firstRow.getDividers().get(position-1).getPosition();
				double nextDividerPosition = position >= firstRow.getItems().size()-1 ? 1 : firstRow.getDividers().get(position).getPosition();
				
				firstRow.getItems().add(position+1, createViewer().getView());
				Divider firstDivider = firstRow.getDividers().get(position);
				firstDivider.setPosition((lastDividerPosition + nextDividerPosition)/2);
				for (int i = 1; i < splitPaneRows.size(); i++) {
					SplitPane splitRow = splitPaneRows.get(i);
					splitRow.getItems().add(position+1, createViewer().getView());
				}
				
				refreshDividerBindings();
			}
			
			
			public int getRow(final Node node) {
				int count = 0;
				for (SplitPane row : splitPaneRows) {
					int ind = row.getItems().indexOf(node);
					if (ind >= 0)
						return count;
					count++;
				}
				return -1;
			}

			public int getColumn(final Node node) {
				for (SplitPane row : splitPaneRows) {
					int ind = row.getItems().indexOf(node);
					if (ind >= 0)
						return ind;
				}
				return -1;
			}

			public int nRows() {
				return splitPaneRows.size();
			}

			public int nCols() {
				return splitPaneRows.get(0).getDividers().size() + 1;
			}
			
//			public int nCols(final int row) {
//				return splitPaneRows.get(row).getDividers().size();
//			}

		}
		
		
	}
	
	
	
	
	
	static class TransferAnnotationCommand implements PathCommand {
		
		final private QuPathGUI qupath;
		
		public TransferAnnotationCommand(final QuPathGUI qupath) {
			super();
			this.qupath = qupath;
		}

		@Override
		public void run() {
			qupath.viewerManager.applyLastAnnotationToActiveViewer();
		}
		
	}
	
	
	@Override
	public void addImageDataChangeListener(ImageDataChangeListener<BufferedImage> listener) {
		listeners.add(listener);
	}


	@Override
	public void removeImageDataChangeListener(ImageDataChangeListener<BufferedImage> listener) {
		listeners.remove(listener);
	}
	
	
	public static class ExtensionClassLoader extends URLClassLoader {

		public ExtensionClassLoader() {
			super(new URL[0], QuPathGUI.class.getClassLoader());
//			refresh();
		}
		
		/**
		 * Request that a specified JAR file be added to the classpath.
		 * 
		 * @param file
		 * @return
		 */
		private boolean addJAR(final File file) {
			try (JarFile jar = new JarFile(file)) {
				if (jar.entries().hasMoreElements()) {
					addURL(file.toURI().toURL());
					return true;
				}
			} catch (IOException e) {
				logger.error("Unable to add file to classpath", e);
			}
			return false;
		}
		
		/**
		 * Ensure all Jars in the extensions directory (and one subdirectory down) are available
		 */
		public void refresh() {
			File dirExtensions = getExtensionDirectory();
			if (dirExtensions == null)
				return;
			refreshExtensions(dirExtensions);
			for (File dir : dirExtensions.listFiles()) {
				if (!dir.isHidden() && dir.isDirectory()) {
					Path dirPath = dir.toPath();
					if (Files.isSymbolicLink(dirPath))
						try {
							dir = Files.readSymbolicLink(dirPath).toFile();
						} catch (IOException e) {
							logger.error("Error refreshing extensions", e);
						}
					refreshExtensions(dir);
				}
			}
		}
		
		/**
		 * Ensure all Jars from the specified directory are available.
		 * 
		 * @param dirExtensions
		 */
		private void refreshExtensions(final File dirExtensions) {
			if (dirExtensions == null) {
				logger.debug("No extensions directory specified");				
				return;
			} else if (!dirExtensions.isDirectory()) {
				logger.warn("Cannot load extensions from " + dirExtensions + " - not a valid directory");	
				return;
			}
			logger.info("Refreshing extensions in " + dirExtensions);				
			for (File file : dirExtensions.listFiles()) {
				if (file.getName().toLowerCase().endsWith(".jar")) {
					try {
						addURL(file.toURI().toURL());
						logger.info("Added extension: " + file.getAbsolutePath());
					} catch (MalformedURLException e) {
						logger.debug("Error adding {} to classpath", file, e);
					}
				}
			}
		}
		
	}
	
}<|MERGE_RESOLUTION|>--- conflicted
+++ resolved
@@ -331,13 +331,13 @@
 	private String buildString = null;
 	private String versionString = null;
 	private String nnVersionString = null;
-	
+
 	/**
 	 * Variable, possibly stored in the manifest, indicating the latest commit tag.
 	 * This can be used to give some form of automated versioning.
 	 */
 	private String latestCommitTag = null;
-	
+
 	// For development... don't run update check if running from a directory (rather than a Jar)
 	private boolean disableAutoUpdateCheck = new File(qupath.lib.gui.QuPathGUI.class.getProtectionDomain().getCodeSource().getLocation().getFile()).isDirectory();
 	
@@ -425,7 +425,7 @@
 	private DragDropFileImportListener dragAndDrop = new DragDropFileImportListener(this);
 	
 	private UndoRedoManager undoRedoManager;
-	
+
 	public QuPathGUI(final Stage stage) {
 		this(stage, null, true);
 	}
@@ -500,7 +500,7 @@
 		pane.setCenter(initializeMainComponent());
 		
 		logger.trace("Time to menu: {} ms", (System.currentTimeMillis() - startTime));
-		
+
 		undoRedoManager = new UndoRedoManager(this);
 
 		initializingMenus.set(true);
@@ -917,7 +917,7 @@
 	 * 					  and the user won't be prompted if no update is available.
 	 */
 	private void checkForUpdate(final boolean isAutoCheck) {
-		
+
 		// Confirm if the user wants us to check for updates
 		boolean doAutoUpdateCheck = PathPrefs.doAutoUpdateCheck();
 		if (isAutoCheck && !doAutoUpdateCheck)
@@ -1207,9 +1207,9 @@
 	 */
 	private void initializePathClasses() {
 		availablePathClasses = FXCollections.observableArrayList();
-		List<PathClass> pathClasses = new ArrayList<>();		
+		List<PathClass> pathClasses = new ArrayList<>();
 		try {
-			pathClasses.addAll(loadPathClasses());			
+			pathClasses.addAll(loadPathClasses());
 		} catch (Exception e) {
 			logger.error("Unable to load PathClasses", e);
 		}
@@ -1634,7 +1634,7 @@
 					options.setOpacity((float)(options.getOpacity() + scrollUnits * 0.001));
 					return;
 				}
-				
+
 				if (PathPrefs.getInvertScrolling())
 					scrollUnits = -scrollUnits;
 				double newDownsampleFactor = viewer.getDownsampleFactor() * Math.pow(viewer.getDefaultZoomFactor(), scrollUnits);
@@ -2118,19 +2118,11 @@
 			File filePrevious = getImageDataFile(project, entryPrevious);
 			if (filePrevious != null) {
 				// Write if the ImageData has changed, of if it has not previously been written
-<<<<<<< HEAD
 				if (imageData.isChanged() || !filePrevious.exists()) {
 					DialogButton response = DialogButton.YES;
 					if (imageData.isChanged()) {
 						DisplayHelpers.showErrorMessage("Work not saved",
 								"Please click on the upload button to save your work before moving on to the next slide!");
-=======
-				if (imageData.isChanged()) {
-					DialogButton response = DisplayHelpers.showYesNoCancelDialog("Save changes", "Save changes to " + entryPrevious.getImageName() + "?");
-					if (response == DialogButton.YES)
-						PathIO.writeImageData(filePrevious, imageData);
-					else if (response == DialogButton.CANCEL)
->>>>>>> 75e1a68b
 						return;
 //						response = DisplayHelpers.showYesNoCancelDialog("Save changes", "Save changes to " + entryPrevious.getImageName() + "?");
 					}
@@ -2312,7 +2304,7 @@
 		return new ImageData<BufferedImage>(server, estimateImageType ? DisplayHelpers.estimateImageType(server, imageRegionStore.getThumbnail(server, 0, 0, true)) : ImageData.ImageType.UNSET);
 	}
 	
-		
+
 	/**
 	 * Attempt to update the build string, providing some basic version info.
 	 * 
@@ -3470,7 +3462,7 @@
 			actionRedo.disabledProperty().bind(undoRedoManager.canRedo().not());
 			actionRedo.setAccelerator(new KeyCodeCombination(KeyCode.Z, KeyCodeCombination.SHORTCUT_DOWN, KeyCodeCombination.SHIFT_DOWN));
 			return actionRedo;
-			
+
 		default:
 			return null;
 		}
@@ -4247,10 +4239,7 @@
 		
 		// Enable disable actions
 		updateProjectActionStates();
-<<<<<<< HEAD
-
-=======
-		
+
 		// Update the PathClass list, if necessary
 		if (project != null) {
 			List<PathClass> pathClasses = project.getPathClasses();
@@ -4262,8 +4251,7 @@
 				getAvailablePathClasses().setAll(pathClasses);
 			}
 		}
-		
->>>>>>> 75e1a68b
+
 		// Ensure we have the required directories
 //		getProjectClassifierDirectory(true);
 //		getProjectScriptsDirectory(true);
@@ -4454,13 +4442,13 @@
 	
 	/**
 	 * Property representing the viewer currently active.
-	 * 
+	 *
 	 * @return
 	 */
 	public ReadOnlyObjectProperty<QuPathViewerPlus> viewerProperty() {
 		return viewerManager.activeViewerProperty();
 	}
-	
+
 	
 	
 	class MultiviewManager implements QuPathViewerListener, ViewerManager<QuPathViewerPlus> {
@@ -4564,7 +4552,7 @@
 		public QuPathViewerPlus getActiveViewer() {
 			return activeViewerProperty.get();
 		}
-		
+
 		public ReadOnlyObjectProperty<QuPathViewerPlus> activeViewerProperty() {
 			return activeViewerProperty;
 		}
@@ -4616,8 +4604,8 @@
 			// Make sure the viewer list is up-to-date
 			refreshViewerList();
 		}
-		
-		
+
+
 		/**
 		 * Check all viewers to see if they are associated with a scene, and remove them from the list if not.
 		 */
@@ -4630,8 +4618,8 @@
 					iter.remove();
 			}
 		}
-		
-		
+
+
 		/**
 		 * Close the image within a viewer, prompting to save changes if necessary.
 		 * 
@@ -4791,7 +4779,7 @@
 			
 			double downsample = viewer.getDownsampleFactor();
 			double relativeDownsample = viewer.getDownsampleFactor() / lastDownsample;
-			
+
 			// Shift as required, assuming we aren't aligning cores
 //			if (!aligningCores) {
 //			synchronizeViewers = true;

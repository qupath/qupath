/*-
 * #%L
 * This file is part of QuPath.
 * %%
 * Copyright (C) 2014 - 2016 The Queen's University of Belfast, Northern Ireland
 * Contact: IP Management (ipmanagement@qub.ac.uk)
 * Copyright (C) 2018 - 2020 QuPath developers, The University of Edinburgh
 * %%
 * QuPath is free software: you can redistribute it and/or modify
 * it under the terms of the GNU General Public License as
 * published by the Free Software Foundation, either version 3 of the
 * License, or (at your option) any later version.
 * 
 * QuPath is distributed in the hope that it will be useful,
 * but WITHOUT ANY WARRANTY; without even the implied warranty of
 * MERCHANTABILITY or FITNESS FOR A PARTICULAR PURPOSE.  See the
 * GNU General Public License for more details.
 * 
 * You should have received a copy of the GNU General Public License 
 * along with QuPath.  If not, see <https://www.gnu.org/licenses/>.
 * #L%
 */

package qupath.lib.gui.tools;

import java.awt.geom.AffineTransform;
import java.awt.geom.Path2D;
import java.awt.geom.PathIterator;
import java.util.Map;
import java.util.WeakHashMap;

import org.controlsfx.glyphfont.Glyph;
import org.controlsfx.glyphfont.GlyphFont;
import org.controlsfx.glyphfont.GlyphFontRegistry;
import org.slf4j.Logger;
import org.slf4j.LoggerFactory;

import javafx.beans.binding.Bindings;
import javafx.beans.value.ObservableIntegerValue;
import javafx.scene.Node;
import javafx.scene.paint.Color;
import javafx.scene.shape.ClosePath;
import javafx.scene.shape.Ellipse;
import javafx.scene.shape.Line;
import javafx.scene.shape.LineTo;
import javafx.scene.shape.MoveTo;
import javafx.scene.shape.Path;
import javafx.scene.shape.Rectangle;
import qupath.lib.gui.prefs.PathPrefs;
import qupath.lib.objects.PathObject;
import qupath.lib.objects.PathObjectTools;
import qupath.lib.roi.EllipseROI;
import qupath.lib.roi.LineROI;
import qupath.lib.roi.RoiTools;
import qupath.lib.roi.RectangleROI;
import qupath.lib.roi.interfaces.ROI;

/**
 * 
 * Factory class for creating icons.
 * 
 * @author Pete Bankhead
 *
 */
public class IconFactory {
	
	static {
        // Register a custom default font
        GlyphFontRegistry.register("icomoon", IconFactory.class.getClassLoader().getResourceAsStream("fonts/icomoon.ttf") , 12);
    }

	private static GlyphFont icoMoon = GlyphFontRegistry.font("icomoon");
	
	final private static Logger logger = LoggerFactory.getLogger(IconFactory.class);
	
	/**
	 * Default icons for QuPath commands.
	 */
	@SuppressWarnings("javadoc")
	public static enum PathIcons {	ACTIVE_SERVER("\ue915", ColorToolsFX.getCachedColor(0, 200, 0)),
									ANNOTATIONS("\ue901", PathPrefs.colorDefaultObjectsProperty()),
									ANNOTATIONS_FILL("\ue900", PathPrefs.colorDefaultObjectsProperty()),
									
									BRUSH_TOOL("\ue902", PathPrefs.colorDefaultObjectsProperty()),
									
									CELL_NUCLEI_BOTH("\ue903"),
									CELL_ONLY("\ue904"),
									CENTROIDS_ONLY("\ue913"),
									
									COG("\ue905"),
									CONTRAST("\ue906"),
									
									DETECTIONS("\ue908", javafx.scene.paint.Color.rgb(20, 180, 120, 0.9)),
									DETECTIONS_FILL("\ue907", javafx.scene.paint.Color.rgb(20, 180, 120, 0.9)),

									ELLIPSE_TOOL("\ue909", PathPrefs.colorDefaultObjectsProperty()),
									EXTRACT_REGION("\ue90a"),

									SELECTION_MODE("S"),
									
									GRID("\ue90b"),
									
									INACTIVE_SERVER("\ue915", ColorToolsFX.getCachedColor(200, 0, 0)),
									
									LINE_TOOL("\ue90c", PathPrefs.colorDefaultObjectsProperty()),
									LOCATION("\ue90d"),
									
									MEASURE("\ue90e"),
									MOVE_TOOL("\ue90f"),
									
									NUCLEI_ONLY("\ue910"),
									
									OVERVIEW("\ue911"),
									
									PIXEL_CLASSIFICATION("C"),
									
									PLAYBACK_PLAY("\ue912"),
									POINTS_TOOL("\ue913", PathPrefs.colorDefaultObjectsProperty()),
									POLYGON_TOOL("\ue914", PathPrefs.colorDefaultObjectsProperty()),
									
									POLYLINE_TOOL("V", PathPrefs.colorDefaultObjectsProperty()),
									
									
									RECTANGLE_TOOL("\ue916", PathPrefs.colorDefaultObjectsProperty()),
									
									SHOW_SCALEBAR("\ue917"),
									SCREENSHOT("\ue918"),
<<<<<<< HEAD
									
									TRACKING_PAUSE("\u23f8"),
									TRACKING_RECORD("\ue915", ColorToolsFX.getCachedColor(200, 0, 0)),
									TRACKING_STOP("\ue919"),
=======
									STAR("\u2605"),
									PLAYBACK_RECORD_STOP("\ue919"),
									PLAYBACK_PLAY_STOP("\ue919"),
>>>>>>> 1dbc4816

									TABLE("\ue91a"),
									TMA_GRID("\ue91b", PathPrefs.colorTMAProperty()),

									WAND_TOOL("\ue91c", PathPrefs.colorDefaultObjectsProperty()),
									
									ZOOM_IN("\ue91d"),
									ZOOM_OUT("\ue91e"),
									ZOOM_TO_FIT("\ue91f")
									;
		
		private String code;
		private javafx.scene.paint.Color color = javafx.scene.paint.Color.GRAY;
		private ObservableIntegerValue observableColor;
		
		PathIcons(String code) {
			this.code = code;
		};
		
		PathIcons(String code, javafx.scene.paint.Color color) {
			this.code = code;
			this.color = color;
		};

		PathIcons(String code, ObservableIntegerValue observableColor) {
			this.code = code;
			this.observableColor = observableColor;
		};

		private String getCode() {
			return code;
		}
		
		private Glyph createGlyph(int size) {
			Glyph g = icoMoon.create(getCode()).size(size);
			if (observableColor == null || observableColor.getValue() == null) {
				if (color != null)
					g.color(color);
			} else {
				// Respond to color changes
				g = new DuplicatableGlyph(g);
				g.textFillProperty().bind(Bindings.createObjectBinding(() -> {
					return ColorToolsFX.getCachedColor(observableColor.get());
				}, observableColor));
			}
//				observableColor.addListener((v, o, n) -> {
//					if (n != null) {
//						g.setTextFill(ColorToolsFX.getCachedColor(n.intValue()));
//					}
//				});
			return g;
		}
		
	};
	
	/**
	 * This exists because Glyph.duplicate() does not bind to fill color changes.
	 * The duplicate method is called each time a new GUI component is created, because the same node 
	 * cannot appear more than once in the scene graph.
	 */
	private static class DuplicatableGlyph extends Glyph {
		
		DuplicatableGlyph(Glyph glyph) {
			super();
			setText(glyph.getText());
			setFontFamily(glyph.getFontFamily());
	        setIcon(glyph.getIcon());
	        setFontSize(glyph.getFontSize());
	        textFillProperty().bind(glyph.textFillProperty());
		}
		
		@Override
		public Glyph duplicate() {
			return new DuplicatableGlyph(this);
		}
		
	}
	
	/**
	 * Create an icon depicting a PathObject.
	 * @param pathObject the region of interest
	 * @param width the preferred icon width
	 * @param height the preferred icon height
	 * @return a node that may be used as an icon resembling the shapes of an object's ROI(s)
	 */							
	public static Node createPathObjectIcon(PathObject pathObject, int width, int height) {
		var color = ColorToolsFX.getDisplayedColor(pathObject);
		var roi = pathObject.getROI();
		var roiNucleus = PathObjectTools.getROI(pathObject, true);
		if (roi == null)
			roi = roiNucleus;
		if (roi == null)
			return null;
		if (roi != roiNucleus && roiNucleus != null) {
			var shapeOuter = RoiTools.getShape(roi);
			var shapeNucleus = RoiTools.getShape(roiNucleus);
			var transform = new AffineTransform();
			double scale = Math.min(width/roi.getBoundsWidth(), height/roi.getBoundsHeight());
			transform.translate(-roi.getBoundsX(), -roi.getBoundsY());
			transform.scale(scale, scale);
			var shapeCombined = new Path2D.Double(shapeOuter);
			shapeCombined.append(shapeNucleus, false);
			PathIterator iterator = shapeCombined.getPathIterator(transform, Math.max(0.5, 1.0/scale));
			return createShapeIcon(iterator, color);
		}
		return createROIIcon(roi, width, height, color);
	}
	
	private static Map<ROI, Path> pathCache = new WeakHashMap<>();
	
	/**
	 * Create an icon depicting a ROI.
	 * @param roi the region of interest
	 * @param width the preferred icon width
	 * @param height the preferred icon height
	 * @param color the icon (line) color
	 * @return a node that may be used as an icon resembling the shape of the ROI
	 */
	public static Node createROIIcon(ROI roi, int width, int height, Color color) {
				
		double scale = Math.min(width/roi.getBoundsWidth(), height/roi.getBoundsHeight());
		if (roi instanceof RectangleROI) {
			Rectangle rect = new Rectangle(0, 0, roi.getBoundsWidth()*scale, roi.getBoundsHeight()*scale);
			rect.setStroke(color);
			rect.setFill(null);
			return rect;
		} else if (roi instanceof EllipseROI) {
			double w = roi.getBoundsWidth()*scale;
			double h = roi.getBoundsHeight()*scale;
			Ellipse ellipse = new Ellipse(w/2, height/2, w/2, h/2);
			ellipse.setStroke(color);
			ellipse.setFill(null);
			return ellipse;
		} else if (roi instanceof LineROI) {
			LineROI l = (LineROI)roi;
			double xMin = Math.min(l.getX1(), l.getX2());
			double yMin = Math.min(l.getY1(), l.getY2());
			Line line = new Line(
					(l.getX1()-xMin)*scale,
					(l.getY1()-yMin)*scale,
					(l.getX2()-xMin)*scale,
					(l.getY2()-yMin)*scale
					);
			line.setStroke(color);
			line.setFill(null);
			return line;
		} else if (roi.isPoint()) {
			// Just show generic points
			Node node = IconFactory.createNode(Math.min(width, height), Math.min(width, height), IconFactory.PathIcons.POINTS_TOOL);	
			if (node instanceof Glyph) {
				var glyph = (Glyph)node;
				glyph.textFillProperty().unbind();
				glyph.setColor(color);
			}
			return node;
		} else {
			var path = pathCache.getOrDefault(roi, null);
			if (path == null) {
				var shape = roi.isArea() ? RoiTools.getArea(roi) : RoiTools.getShape(roi);
				if (shape != null) {
					var transform = new AffineTransform();
					transform.translate(-roi.getBoundsX(), -roi.getBoundsY());
					transform.scale(scale, scale);
					PathIterator iterator = shape.getPathIterator(transform, Math.max(0.5, 1.0/scale));
					path = createShapeIcon(iterator, color);
					pathCache.put(roi, path);
				}
			} else {
				path = new Path(path.getElements());
				path.setStroke(color);
			}
			if (path != null)
				return path;
		}
		logger.warn("Unable to create icon for ROI: {}", roi);
		return null;
	}
	
	private static Path createShapeIcon(PathIterator iterator, Color color) {
		Path path = new Path();
		double[] coords = new double[6];
		double lastX = Double.NaN;
		double lastY = Double.NaN;
		int n = 0;
		int skipped = 0;
		while (!iterator.isDone()) {
			int type = iterator.currentSegment(coords);
			double x = coords[0];
			double y = coords[1];
			n++;
			if (type == PathIterator.SEG_LINETO && Math.round(lastX) == Math.round(x) &&
					Math.round(lastY) == Math.round(y)) {
				skipped++;
				iterator.next();
				continue;
			}
			lastX = x;
			lastY = y;
			
			switch (type) {
			case PathIterator.SEG_MOVETO:
				path.getElements().add(new MoveTo(x, y));
				break;
			case PathIterator.SEG_LINETO:
				path.getElements().add(new LineTo(x, y));
				break;
			case PathIterator.SEG_CLOSE:
				path.getElements().add(new ClosePath());
				break;
			default:
				continue;
			}
			iterator.next();
		}
		path.setStroke(color);
		path.setFill(null);
		logger.trace("Skipped {}/{}", skipped, n);
		return path;
	}
	
	/**
	 * Create a node from a default icon glyph.
	 * @param width preferred width of the icon node
	 * @param height preferred height of the icon node
	 * @param type enum identifying the icon
	 * @return a node that may be used as an icon
	 */
	public static Node createNode(int width, int height, PathIcons type) {
		try {
			Glyph g = type.createGlyph(Math.min(width, height));
//			g.useGradientEffect();
//			g.useHoverEffect();
//			g.setOpacity(0.5);
//			g.setStyle("-fx-text-fill: ladder(-fx-background-color, white 49%, black 50%);");
//			g.setStyle("-fx-background-color:red;");
			return g;
//			return icoMoon.create(type.getCode()).size(width+2).color(javafx.scene.paint.Color.GRAY);
		}
		catch (Exception e) {
			logger.error("Unable to load icon {}", type, e);
			return null;
		}
	}
	
	
}<|MERGE_RESOLUTION|>--- conflicted
+++ resolved
@@ -125,16 +125,10 @@
 									
 									SHOW_SCALEBAR("\ue917"),
 									SCREENSHOT("\ue918"),
-<<<<<<< HEAD
 									
 									TRACKING_PAUSE("\u23f8"),
 									TRACKING_RECORD("\ue915", ColorToolsFX.getCachedColor(200, 0, 0)),
 									TRACKING_STOP("\ue919"),
-=======
-									STAR("\u2605"),
-									PLAYBACK_RECORD_STOP("\ue919"),
-									PLAYBACK_PLAY_STOP("\ue919"),
->>>>>>> 1dbc4816
 
 									TABLE("\ue91a"),
 									TMA_GRID("\ue91b", PathPrefs.colorTMAProperty()),

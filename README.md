QuPath
======

QuPath is open source software for whole slide image analysis and digital pathology.

QuPath has been developed as a research tool at Queen's University Belfast.  It offers a wide range of functionality, including:

* extensive tools for annotation and visualization
* workflows for both IHC and H&E analysis
* novel algorithms for common tasks, e.g. cell segmentation, Tissue microarray dearraying
* interactive machine learning, e.g. for cell and texture classification
* an object-based hierarchical data model, with scripting support
* extensibility, to add new features or support for different image sources
* easy integration with other tools, e.g. MATLAB and ImageJ

All in all, QuPath aims to provide researchers with a new set of tools to help with bioimage analysis in a way that is both user- and developer-friendly.

QuPath is free and open source, using GPLv3.

To download a version of QuPath to install, go to the [Latest Releases](https://github.com/qupath/qupath/releases/latest) page.

For documentation and more information, see the [QuPath Wiki](https://go.qub.ac.uk/qupath-docs)

Copyright 2014-2016 The Queen's University of Belfast, Northern Ireland

![Image](https://raw.githubusercontent.com/wiki/qupath/qupath/images/qupath_demo.jpg)


----

#### Design, implementation & documentation
* Pete Bankhead

#### Additional code & testing
* Jose Fernandez

#### Group leaders
* Prof Peter Hamilton
* Prof Manuel Salto-Tellez

#### Project funding
The QuPath software has been developed as part of projects that have received funding from:

* Invest Northern Ireland (RDO0712612)
* Cancer Research UK Accelerator (C11512/A20256)

#### Libraries used within QuPath
To see a list of third-party open source libraries used within QuPath (generated automatically using Maven), see THIRD-PARTY.txt.

Full licenses and copyright notices for third-party dependencies are also included for each relevant submodule inside ```src/main/resources/licenses```, and accessible from within within QUPath distributions under *Help &rarr; License*.


<<<<<<< HEAD
#### How to run in Intellij?

1. Open your project as an existing project into Intellij.
1. Go into `Edit configuration` and add click the `+` button to add a maven configuration
and complete it as below:
![Image](./images/idea2.png)
then:
![Image](./images/idea4.png)
And click `OK`
1. Then click on the play button next to the maven configuration to launch the install step and
wait for it to finish
![Image](./images/idea5.png)

1. Now go into `File > Project structure...` then click on `Project` under the `Project settings`
and on the `Project language settings:` option set it to `8 - Lambdas, type annotations etc.`
then click apply.

1. Still in the `Project structure` menu now click on `Modules` then `qupath`, the
`Dependencies` tab and the `+` sign. On the `+` sign click `Module Dependency`
and select all the `qupath-*` dependencies then click `OK`.
Now click again on that the `+` sign but chose `1 JARs or directory...`
and chose the the directory `deploy/jars`.
Finally click again on the `+` sign and choose `1 JARs or directory...` and
select the folder `deploy/natives`.
You should have something like in the red rectangle below:
![Image](./images/idea1.png)
Finally click the `Apply` button in the bottom right corner.

1. Now create a build configuration by clicking the top right arrow and 
`Edit configurations...`:
![Image](./images/idea10.png)

1. Click on the `+` button and chose `Application` then complete the configuration
as below and click `OK`:
![Image](./images/idea3.png)

1. Now select QuPath App in the configuration dropdown and click the play button:
![Image](./images/idea7.png)

### How to deploy in Intellij?

1. Open the maven windows and select all profiles then
click "install"
![Image](./images/idea8.png)

1. Now right click on the `build.xml` file at the root
of the project and click on "Add as Ant build file".
Then in the Ant windows click on "do-deploy".
![Image](./images/idea9.png)

Notes:
 - Use and check the JDK 8 is used in "Project structure" for compilation
 - If you get "Access is denied" when running the ANT task on
Windows just move your project directory to `C:\Users\YOUR_USER`
and try to compile from there.
=======
----

### Building QuPath with Gradle

To get the latest QuPath, you will need to build it yourself.

Building software can be tricky, but hopefully this won't be at all - thanks to [*Gradle*](http://gradle.org).

What you need is:
* A Java JDK (currently only version 8 works)
* The QuPath source code (you can get it from GitHub with the *Clone or download* button)

> A brief search for `java jdk 8` will most likely find the Oracle JDK.  At the time or writing, the most recent version is 'Java SE Development Kit 8u161'. If you prefer `OpenJDK` then you will likely also need to install `OpenJFX` as well.

You should then start a command prompt, find your way to the directory containing QuPath, and run
```
./gradlew.bat jfxNative
```
for Windows, or
```
./gradlew jfxNative
```
for MacOS and Linux.

This will download Gradle and all its dependencies, so may take a bit of time (and an internet connection) the first time you run it.

Afterwards, you should find QuPath inside the `./build/jfx/native`.  You may then drag it to a more convenient location.

**Congratulations!** You've now built QuPath, and can run it as normal from now on... at least until there is another update, when you can repeat the (hopefully painless) process.

> You can get Gradle itself from http://gradle.org -- but
[in keeping with the Gradle guidelines](https://docs.gradle.org/current/userguide/gradle_wrapper.html), the *Gradle Wrapper* is included here.  That makes things easier, and you don't need to download Gradle separately.  Here's the [Apache v2 license](https://github.com/gradle/gradle/blob/master/LICENSE).
>>>>>>> 75e1a68b
<|MERGE_RESOLUTION|>--- conflicted
+++ resolved
@@ -49,9 +49,40 @@
 
 Full licenses and copyright notices for third-party dependencies are also included for each relevant submodule inside ```src/main/resources/licenses```, and accessible from within within QUPath distributions under *Help &rarr; License*.
 
+----
 
-<<<<<<< HEAD
-#### How to run in Intellij?
+### Building QuPath with Gradle
+
+To get the latest QuPath, you will need to build it yourself.
+
+Building software can be tricky, but hopefully this won't be at all - thanks to [*Gradle*](http://gradle.org).
+
+What you need is:
+* A Java JDK (currently only version 8 works)
+* The QuPath source code (you can get it from GitHub with the *Clone or download* button)
+
+> A brief search for `java jdk 8` will most likely find the Oracle JDK.  At the time or writing, the most recent version is 'Java SE Development Kit 8u161'. If you prefer `OpenJDK` then you will likely also need to install `OpenJFX` as well.
+
+You should then start a command prompt, find your way to the directory containing QuPath, and run
+```
+./gradlew.bat jfxNative
+```
+for Windows, or
+```
+./gradlew jfxNative
+```
+for MacOS and Linux.
+
+This will download Gradle and all its dependencies, so may take a bit of time (and an internet connection) the first time you run it.
+
+Afterwards, you should find QuPath inside the `./build/jfx/native`.  You may then drag it to a more convenient location.
+
+**Congratulations!** You've now built QuPath, and can run it as normal from now on... at least until there is another update, when you can repeat the (hopefully painless) process.
+
+> You can get Gradle itself from http://gradle.org -- but
+[in keeping with the Gradle guidelines](https://docs.gradle.org/current/userguide/gradle_wrapper.html), the *Gradle Wrapper* is included here.  That makes things easier, and you don't need to download Gradle separately.  Here's the [Apache v2 license](https://github.com/gradle/gradle/blob/master/LICENSE).
+
+#### How to run in Intellij? (deprecated with new build system with Gradle)
 
 1. Open your project as an existing project into Intellij.
 1. Go into `Edit configuration` and add click the `+` button to add a maven configuration
@@ -105,38 +136,4 @@
  - Use and check the JDK 8 is used in "Project structure" for compilation
  - If you get "Access is denied" when running the ANT task on
 Windows just move your project directory to `C:\Users\YOUR_USER`
-and try to compile from there.
-=======
-----
-
-### Building QuPath with Gradle
-
-To get the latest QuPath, you will need to build it yourself.
-
-Building software can be tricky, but hopefully this won't be at all - thanks to [*Gradle*](http://gradle.org).
-
-What you need is:
-* A Java JDK (currently only version 8 works)
-* The QuPath source code (you can get it from GitHub with the *Clone or download* button)
-
-> A brief search for `java jdk 8` will most likely find the Oracle JDK.  At the time or writing, the most recent version is 'Java SE Development Kit 8u161'. If you prefer `OpenJDK` then you will likely also need to install `OpenJFX` as well.
-
-You should then start a command prompt, find your way to the directory containing QuPath, and run
-```
-./gradlew.bat jfxNative
-```
-for Windows, or
-```
-./gradlew jfxNative
-```
-for MacOS and Linux.
-
-This will download Gradle and all its dependencies, so may take a bit of time (and an internet connection) the first time you run it.
-
-Afterwards, you should find QuPath inside the `./build/jfx/native`.  You may then drag it to a more convenient location.
-
-**Congratulations!** You've now built QuPath, and can run it as normal from now on... at least until there is another update, when you can repeat the (hopefully painless) process.
-
-> You can get Gradle itself from http://gradle.org -- but
-[in keeping with the Gradle guidelines](https://docs.gradle.org/current/userguide/gradle_wrapper.html), the *Gradle Wrapper* is included here.  That makes things easier, and you don't need to download Gradle separately.  Here's the [Apache v2 license](https://github.com/gradle/gradle/blob/master/LICENSE).
->>>>>>> 75e1a68b
+and try to compile from there.